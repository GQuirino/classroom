require 'rails_helper'

RSpec.describe AssignmentInvitationsController, type: :controller do
<<<<<<< HEAD
  let(:organization) { GitHubFactory.create_owner_classroom_org }
  let(:user)         { GitHubFactory.create_classroom_student }

  let(:assignment) { Assignment.create(title: 'ruby-project', organization: organization, public_repo: false) }
  let(:invitation) { AssignmentInvitation.create(assignment: assignment) }
=======
  describe 'GET #show' do
    let(:invitation) { create(:assignment_invitation) }
>>>>>>> a04d01de

  describe 'GET #show' do
    describe 'unauthenticated request' do
      it 'redirects the new user to sign in with GitHub' do
        get :show, id: invitation.key
        expect(response).to redirect_to(login_path)
      end
    end

    describe 'authenticated request' do
      before(:each) do
        session[:user_id] = user.id
      end

      it 'will set the correct invitation' do
        get :show, id: invitation.key
        expect(assigns(:invitation)).to_not be_nil
      end
    end
  end

  describe 'GET #accept_invitation', :vcr do
<<<<<<< HEAD
    before do
      session[:user_id] = user.id
    end

    after do
      assignment_repo = assignment.assignment_repos.last
      client          = organization.fetch_owner.github_client

      repo_id         = assignment_repo.github_repo_id
      team_id         = assignment_repo.repo_access.github_team_id

=======
    before(:each) do
      @organization = GitHubFactory.create_owner_classroom_org
      @user         = GitHubFactory.create_classroom_student

      @assignment  = Assignment.create(title: 'ruby-project', organization: @organization, public_repo: false)
      @invitation  = AssignmentInvitation.create(assignment: @assignment)

      session[:user_id] = @user.id
    end

    after(:each) do
      assignment_repo = @assignment.assignment_repos.last
      client          = @organization.fetch_owner.github_client

      repo_id         = assignment_repo.github_repo_id
      team_id         = assignment_repo.repo_access.github_team_id

>>>>>>> a04d01de
      client.delete_team(team_id)
      client.delete_repository(repo_id)
    end

<<<<<<< HEAD
    it 'redeems the users invitation and returns a json message containing the repos url' do
      get :accept_invitation, id: invitation.key, format: :json

      assert_requested :post, github_url("/organizations/#{organization.github_id}/teams")
      assert_requested :post, github_url("/organizations/#{organization.github_id}/repos")

      expect(assignment.assignment_repos.count).to eql(1)
      expect(user.repo_accesses.count).to eql(1)
=======
    it 'redeems the users invitation' do
      get :accept_invitation, id: @invitation.key, format: :json

      assert_requested :post, github_url("/organizations/#{@organization.github_id}/teams")
      assert_requested :post, github_url("/organizations/#{@organization.github_id}/repos")

      expect(@assignment.assignment_repos.count).to eql(1)
      expect(@user.repo_accesses.count).to eql(1)
>>>>>>> a04d01de
    end
  end
end<|MERGE_RESOLUTION|>--- conflicted
+++ resolved
@@ -1,18 +1,9 @@
 require 'rails_helper'
 
 RSpec.describe AssignmentInvitationsController, type: :controller do
-<<<<<<< HEAD
-  let(:organization) { GitHubFactory.create_owner_classroom_org }
-  let(:user)         { GitHubFactory.create_classroom_student }
-
-  let(:assignment) { Assignment.create(title: 'ruby-project', organization: organization, public_repo: false) }
-  let(:invitation) { AssignmentInvitation.create(assignment: assignment) }
-=======
   describe 'GET #show' do
     let(:invitation) { create(:assignment_invitation) }
->>>>>>> a04d01de
 
-  describe 'GET #show' do
     describe 'unauthenticated request' do
       it 'redirects the new user to sign in with GitHub' do
         get :show, id: invitation.key
@@ -21,6 +12,8 @@
     end
 
     describe 'authenticated request' do
+      let(:user) { create(:user) }
+
       before(:each) do
         session[:user_id] = user.id
       end
@@ -33,19 +26,6 @@
   end
 
   describe 'GET #accept_invitation', :vcr do
-<<<<<<< HEAD
-    before do
-      session[:user_id] = user.id
-    end
-
-    after do
-      assignment_repo = assignment.assignment_repos.last
-      client          = organization.fetch_owner.github_client
-
-      repo_id         = assignment_repo.github_repo_id
-      team_id         = assignment_repo.repo_access.github_team_id
-
-=======
     before(:each) do
       @organization = GitHubFactory.create_owner_classroom_org
       @user         = GitHubFactory.create_classroom_student
@@ -63,21 +43,10 @@
       repo_id         = assignment_repo.github_repo_id
       team_id         = assignment_repo.repo_access.github_team_id
 
->>>>>>> a04d01de
       client.delete_team(team_id)
       client.delete_repository(repo_id)
     end
 
-<<<<<<< HEAD
-    it 'redeems the users invitation and returns a json message containing the repos url' do
-      get :accept_invitation, id: invitation.key, format: :json
-
-      assert_requested :post, github_url("/organizations/#{organization.github_id}/teams")
-      assert_requested :post, github_url("/organizations/#{organization.github_id}/repos")
-
-      expect(assignment.assignment_repos.count).to eql(1)
-      expect(user.repo_accesses.count).to eql(1)
-=======
     it 'redeems the users invitation' do
       get :accept_invitation, id: @invitation.key, format: :json
 
@@ -86,7 +55,6 @@
 
       expect(@assignment.assignment_repos.count).to eql(1)
       expect(@user.repo_accesses.count).to eql(1)
->>>>>>> a04d01de
     end
   end
 end