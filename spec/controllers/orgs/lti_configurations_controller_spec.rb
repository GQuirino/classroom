--- conflicted
+++ resolved
@@ -10,12 +10,7 @@
     sign_in_as(user)
   end
 
-<<<<<<< HEAD
-  describe "GET #info", :vcr do
-  
-=======
   describe "GET #new", :vcr do
->>>>>>> ccd8cf28
     context "with flipper disabled" do
       before(:each) do
         GitHubClassroom.flipper[:lti_launch].disable
