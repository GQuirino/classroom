--- conflicted
+++ resolved
@@ -14,12 +14,8 @@
 
       it "sets required scopes in session" do
         get url_for(organization)
-<<<<<<< HEAD
         expect(session[:required_scopes])
-          .to eq('user:email,repo:status,repo_deployment,public_repo,delete_repo,write:org,read:org,admin:org_hook')
-=======
-        expect(session[:required_scopes]).to eq("user:email,repo,delete_repo,admin:org,admin:org_hook")
->>>>>>> f8c85c85
+          .to eq("user:email,repo:status,repo_deployment,public_repo,delete_repo,write:org,read:org,admin:org_hook")
       end
     end
 
@@ -46,12 +42,8 @@
 
     it "redirects to omniauth" do
       get response.redirect_url
-<<<<<<< HEAD
-      url = '/auth/github?scope=user%3Aemail%2Crepo%3Astatus%2Crepo_deployment%2C' \
-        'public_repo%2Cdelete_repo%2Cwrite%3Aorg%2Cread%3Aorg%2Cadmin%3Aorg_hook'
-=======
-      url = "/auth/github?scope=user%3Aemail%2Crepo%2Cdelete_repo%2Cadmin%3Aorg%2Cadmin%3Aorg_hook"
->>>>>>> f8c85c85
+      url = "/auth/github?scope=user%3Aemail%2Crepo%3Astatus%2Crepo_deployment%2C" \
+        "public_repo%2Cdelete_repo%2Cwrite%3Aorg%2Cread%3Aorg%2Cadmin%3Aorg_hook"
       expect(response).to redirect_to(url)
     end
   end
