# frozen_string_literal: true
require 'rails_helper'

RSpec.describe User, type: :model do
  let(:github_omniauth_hash) { OmniAuth.config.mock_auth[:github] }
  let(:user)                 { create(:user) }

  describe '#assign_from_auth_hash', :vcr do
    it 'updates the users attributes' do
      user.assign_from_auth_hash(github_omniauth_hash)
      expect(github_omniauth_hash.credentials.token).to eq(user.token)
    end
  end

  describe '#create_from_auth_hash' do
    it 'creates a valid user' do
      expect { User.create_from_auth_hash(github_omniauth_hash) }.to change { User.count }
    end
  end

  describe '#find_by_auth_hash' do
    it 'finds the correct user' do
      User.create_from_auth_hash(github_omniauth_hash)
      located_user = User.find_by_auth_hash(github_omniauth_hash) # rubocop:disable Rails/DynamicFindBy

      expect(located_user).to eq(User.last)
    end
  end

  describe '#flipper_id' do
    it 'should return an id' do
      expect(user.flipper_id).to eq("User:#{user.id}")
    end
  end

  describe '#github_client' do
    it 'sets or creates a new GitHubClient with the users token' do
      expect(user.github_client.class).to eql(Octokit::Client)
    end
  end

  describe '#github_user', :vcr do
    let(:user) { GitHubFactory.create_classroom_student }

    it 'sets or creates a new GitHubUser with the users uid' do
      expect(user.github_user.class).to eql(GitHubUser)
      expect(user.github_user.id).to eql(user.uid)
    end
  end

  describe '#staff?' do
    it 'returns if the User is a site_admin' do
      expect(user.staff?).to be(false)

      user.site_admin = true
      user.save!

      expect(user.staff?).to be(true)
    end
  end

  describe '#github_client_scopes', :vcr do
    it 'returns an Array of scopes' do
      user.assign_from_auth_hash(github_omniauth_hash)
<<<<<<< HEAD
      expect(user.github_client_scopes).to eq(%w(admin:org admin:org_hook delete_repo repo user:email))
=======
      scopes = user.github_client_scopes

      %w(admin:org delete_repo repo user:email).each do |scopet|
        expect(scopes).to include(scopet)
      end
>>>>>>> 08953f5b
    end
  end

  describe 'tokens', :vcr do
    it 'does not allow a User to lose their token scope' do
      student = GitHubFactory.create_classroom_student

      good_token = student.token
      bad_token  = 'e72e16c7e42f292c6912e7710c838347ae178b4a'

      student.update_attributes(token: bad_token)

      expect(student.token).to eql(good_token)
    end
  end
end<|MERGE_RESOLUTION|>--- conflicted
+++ resolved
@@ -62,15 +62,11 @@
   describe '#github_client_scopes', :vcr do
     it 'returns an Array of scopes' do
       user.assign_from_auth_hash(github_omniauth_hash)
-<<<<<<< HEAD
-      expect(user.github_client_scopes).to eq(%w(admin:org admin:org_hook delete_repo repo user:email))
-=======
       scopes = user.github_client_scopes
 
-      %w(admin:org delete_repo repo user:email).each do |scopet|
+      %w(admin:org admin:org_hook delete_repo repo user:email).each do |scopet|
         expect(scopes).to include(scopet)
       end
->>>>>>> 08953f5b
     end
   end
 
