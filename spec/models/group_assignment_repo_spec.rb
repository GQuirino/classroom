# frozen_string_literal: true

require "rails_helper"

RSpec.describe GroupAssignmentRepo, type: :model do
  context "with created objects", :vcr do
    let(:organization) { classroom_org }
    let(:student)      { classroom_student }
    let(:repo_access)  { RepoAccess.create(user: student, organization: organization) }
    let(:grouping)     { create(:grouping, organization: organization) }

    let(:group_assignment) do
      create(
        :group_assignment,
        grouping: grouping,
        title: "Learn JavaScript",
        organization: organization,
        public_repo: true,
        starter_code_repo_id: 1_062_897
      )
    end

    before(:each) do
      github_team_id = organization.github_organization.create_team(Faker::Team.name[0..39]).id
      @group = create(:group, grouping: grouping, github_team_id: github_team_id)
      @group.repo_accesses << repo_access
    end

    after(:each) do
      repo_access.destroy
      @group_assignment_repo.destroy if @group_assignment_repo.present?
      organization.github_organization.delete_team(@group.github_team_id)
    end

    describe "callbacks", :vcr do
      describe "before_validation" do
        context "success" do
          before(:each) do
            @group_assignment_repo = GroupAssignmentRepo.create(group_assignment: group_assignment, group: @group)
          end

          describe "#create_github_repository" do
            it "creates the repository on GitHub" do
              expect(WebMock).to have_requested(:post, github_url("/organizations/#{organization.github_id}/repos"))
            end

            it "sets the GitHub database id and GraphQL node_id" do
              expect(@group_assignment_repo.id).to_not be_nil
              expect(@group_assignment_repo.github_global_relay_id).to_not be_nil
            end
          end

          describe "#push_starter_code" do
            it "pushes the starter code to the GitHub repository" do
              import_github_repo_url = github_url("/repositories/#{@group_assignment_repo.github_repo_id}/import")
              expect(WebMock).to have_requested(:put, import_github_repo_url)
            end
          end

          describe "#add_team_to_github_repository" do
            it "adds the team to the repository" do
              github_repo = GitHubRepository.new(organization.github_client, @group_assignment_repo.github_repo_id)
              add_github_team_url = github_url("/teams/#{@group.github_team_id}/repos/#{github_repo.full_name}")
              expect(WebMock).to have_requested(:put, add_github_team_url)
            end

            context "when students_are_repo_admins is true" do
              before do
                group_assignment.update(students_are_repo_admins: true)
                @group_assignment_repo = GroupAssignmentRepo.create(group_assignment: group_assignment, group: @group)
              end

              it "adds the team to the repository" do
                github_repo = GitHubRepository.new(organization.github_client, @group_assignment_repo.github_repo_id)
                add_github_team_url = github_url("/teams/#{@group.github_team_id}/repos/#{github_repo.full_name}")
                permission_param = { permission: "admin" }
                expect(WebMock).to have_requested(:put, add_github_team_url)
                  .with(body: hash_including(permission_param))
              end
            end
          end
        end

        context "failure" do
          after(:each) do
            regex = %r{#{github_url("/repositories")}/\d+$}
            expect(WebMock).to have_requested(:delete, regex)
          end

          describe "#push_starter_code" do
            it "fails to push the starter code to the GitHub repository" do
              stub_request(:put, %r{#{github_url("/repositories")}/\d+/import$})
                .to_return(status: 500)
              expect { GroupAssignmentRepo.create!(group_assignment: group_assignment, group: @group) }
                .to raise_error(GitHub::Error)
            end
          end

          describe "#add_team_to_github_repository" do
            it "fails to add team to the repository" do
              USERNAME_REGEX = GitHub::USERNAME_REGEX
              REPOSITORY_REGEX = GitHub::REPOSITORY_REGEX
              regex = %r{#{github_url("/teams/#{@group.github_team_id}/repos/")}#{USERNAME_REGEX}\/#{REPOSITORY_REGEX}$}
              stub_request(:put, regex)
                .to_return(status: 500)
              expect { GroupAssignmentRepo.create!(group_assignment: group_assignment, group: @group) }
                .to raise_error(GitHub::Error)
            end
          end
        end
      end

      describe "before_destroy" do
        before(:each) do
          @group_assignment_repo = GroupAssignmentRepo.create(group_assignment: group_assignment, group: @group)
        end

        describe "#destroy_github_repository" do
          it "deletes the repository from GitHub" do
            repo_id = @group_assignment_repo.github_repo_id
            @group_assignment_repo.destroy

            expect(WebMock).to have_requested(:delete, github_url("/repositories/#{repo_id}"))
          end
        end
      end
    end

    describe "#creator" do
      before(:each) do
        @group_assignment_repo = GroupAssignmentRepo.create(group_assignment: group_assignment, group: @group)
      end

      it "returns the group assignments creator" do
        expect(@group_assignment_repo.creator).to eql(group_assignment.creator)
      end
    end

<<<<<<< HEAD
    describe "is sortable" do
      before(:each) do
        github_team_id_two = organization.github_organization.create_team(Faker::Team.name[0..39]).id
        @group_two = create(:group, grouping: grouping, github_team_id: github_team_id_two)
        @group_two.repo_accesses << repo_access

        @group_assignment_repo_one = GroupAssignmentRepo.create(group_assignment: group_assignment, group: @group)
        @group_assignment_repo_two = GroupAssignmentRepo.create(group_assignment: group_assignment, group: @group_two)
      end

      after(:each) do
        @group_assignment_repo_one.destroy if @group_assignment_repo_one.present?
        @group_assignment_repo_two.destroy if @group_assignment_repo_two.present?
        organization.github_organization.delete_team(@group_two.github_team_id)
        organization.github_organization.delete_team(@group.github_team_id)
      end

      it "order_by_sort_mode sorts by 'Team name'" do
        expected_ordering = [@group_assignment_repo_one, @group_assignment_repo_two].sort_by { |repo| repo.group.title }
        actual_ordering = GroupAssignmentRepo.where(group_assignment: group_assignment).order_by_sort_mode("Team name")

        expect(actual_ordering).to eq(expected_ordering)
      end

      it "order_by_sort_mode sorts by 'Created at'" do
        expected_ordering = [@group_assignment_repo_one, @group_assignment_repo_two].sort_by(&:created_at)
        actual_ordering = GroupAssignmentRepo.where(group_assignment: group_assignment).order_by_sort_mode("Created at")

        expect(actual_ordering).to eq(expected_ordering)
=======
    describe "#github_team" do
      before(:each) do
        @group_assignment_repo = GroupAssignmentRepo.create(group_assignment: group_assignment, group: @group)
      end

      it "returns a NillGitHubTeam when group is nil" do
        @group_assignment_repo.group.destroy
        expect(@group_assignment_repo.reload.github_team).to be_a(NullGitHubTeam)
      end

      it "returns a valid GitHubTeam when group exists" do
        expect(@group_assignment_repo.github_team).to be_a(GitHubTeam)
>>>>>>> 03bb516c
      end
    end
  end
end<|MERGE_RESOLUTION|>--- conflicted
+++ resolved
@@ -136,7 +136,6 @@
       end
     end
 
-<<<<<<< HEAD
     describe "is sortable" do
       before(:each) do
         github_team_id_two = organization.github_organization.create_team(Faker::Team.name[0..39]).id
@@ -166,7 +165,9 @@
         actual_ordering = GroupAssignmentRepo.where(group_assignment: group_assignment).order_by_sort_mode("Created at")
 
         expect(actual_ordering).to eq(expected_ordering)
-=======
+      end
+    end
+
     describe "#github_team" do
       before(:each) do
         @group_assignment_repo = GroupAssignmentRepo.create(group_assignment: group_assignment, group: @group)
@@ -179,7 +180,6 @@
 
       it "returns a valid GitHubTeam when group exists" do
         expect(@group_assignment_repo.github_team).to be_a(GitHubTeam)
->>>>>>> 03bb516c
       end
     end
   end
