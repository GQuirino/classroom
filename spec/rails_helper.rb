# frozen_string_literal: true
# This file is copied to spec/ when you run 'rails generate rspec:install'
ENV['RAILS_ENV'] ||= 'test'
require File.expand_path('../../config/environment', __FILE__)
# Prevent database truncation if the environment is production
abort('The Rails environment is running in production mode!') if Rails.env.production?
require 'spec_helper'
require 'rspec/rails'
# Add additional requires below this line. Rails is not loaded until this point!

# Requires supporting ruby files with custom matchers and macros, etc, in
# spec/support/ and its subdirectories. Files matching `spec/**/*_spec.rb` are
# run as spec files by default. This means that files in spec/support that end
# in _spec.rb will both be required and run as specs, causing the specs to be
# run twice. It is recommended that you do not name files matching this glob to
# end with _spec.rb. You can configure this pattern with the --pattern
# option on the command line or in ~/.rspec, .rspec or `.rspec-local`.
#
# The following line is provided for convenience purposes. It has the downside
# of increasing the boot-up time by auto-requiring all files in the support
# directory. Alternatively, in the individual `*_spec.rb` files, manually
# require only the support files necessary.
<<<<<<< HEAD

=======
#
>>>>>>> 08953f5b
require 'timecop'
Dir[Rails.root.join('spec/support/**/*.rb')].each { |f| require f }

# Checks for pending migrations before tests are run.
# If you are not using ActiveRecord, you can remove this line.
ActiveRecord::Migration.maintain_test_schema!

RSpec.configure do |config|
  # Remove this line if you're not using ActiveRecord or ActiveRecord fixtures
  config.fixture_path = "#{::Rails.root}/spec/fixtures"

  # If you're not using ActiveRecord, or you'd prefer not to run each of your
  # examples within a transaction, remove the following line or assign false
  # instead of true.
  config.use_transactional_fixtures = false

  # RSpec Rails can automatically mix in different behaviours to your tests
  # based on their file location, for example enabling you to call `get` and
  # `post` in specs under `spec/controllers`.
  #
  # You can disable this behaviour by removing the line below, and instead
  # explicitly tag your specs with their type, e.g.:
  #
  #     RSpec.describe UsersController, :type => :controller do
  #       # ...
  #     end
  #
  # The different available types are documented in the features, such as in
  # https://relishapp.com/rspec/rspec-rails/docs
  config.infer_spec_type_from_file_location!
end<|MERGE_RESOLUTION|>--- conflicted
+++ resolved
@@ -20,11 +20,7 @@
 # of increasing the boot-up time by auto-requiring all files in the support
 # directory. Alternatively, in the individual `*_spec.rb` files, manually
 # require only the support files necessary.
-<<<<<<< HEAD
-
-=======
 #
->>>>>>> 08953f5b
 require 'timecop'
 Dir[Rails.root.join('spec/support/**/*.rb')].each { |f| require f }
 
