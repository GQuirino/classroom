# frozen_string_literal: true

require "rails_helper"

RSpec.describe AssignmentRepo::CreateGitHubRepositoryJob, type: :job do
  include ActiveJob::TestHelper

  subject { described_class }

  let(:organization)  { classroom_org }
  let(:student)       { classroom_student }
  let(:teacher)       { classroom_teacher }

  let(:assignment) do
    options = {
      title: "Learn Elm",
      starter_code_repo_id: 1_062_897,
      organization: organization,
      students_are_repo_admins: true
    }

    create(:assignment, options)
  end

  before do
    @invitation = AssignmentInvitation.create(assignment: assignment)
    @teacher_invite_status = @invitation.status(teacher)
    @student_invite_status = @invitation.status(student)
  end

  before(:each) do
    @teacher_invite_status.waiting!
    @student_invite_status.waiting!
  end

  after do
    clear_enqueued_jobs
    clear_performed_jobs
    AssignmentRepo.destroy_all
  end

  describe "invalid invitation statuses", :vcr do
    it "returns early when invitation status is unaccepted" do
      @teacher_invite_status.unaccepted!
      expect(@teacher_invite_status).not_to receive(:creating_repo!)
      subject.perform_now(assignment, teacher)
    end

    it "returns early when invitation status is creating_repo" do
      @teacher_invite_status.creating_repo!
      expect(@teacher_invite_status).not_to receive(:creating_repo!)
      subject.perform_now(assignment, teacher)
    end

    it "returns early when invitation status is importing_starter_code" do
      @teacher_invite_status.importing_starter_code!
      expect(@teacher_invite_status).not_to receive(:creating_repo!)
      subject.perform_now(assignment, teacher)
    end

    it "returns early when invitation status is completed" do
      @teacher_invite_status.completed!
      expect(@teacher_invite_status).not_to receive(:creating_repo!)
      subject.perform_now(assignment, teacher)
    end
  end

  describe "successful creation", :vcr do
    it "uses the create_repository queue" do
      subject.perform_later
      expect(subject).to have_been_enqueued.on_queue("create_repository")
    end

    context "creates an AssignmentRepo as an outside_collaborator" do
      let(:assignment_repo) { AssignmentRepo.find_by(user: student, assignment: assignment) }

      before do
        subject.perform_now(assignment, student)
      end

      it "is not nil" do
        expect(assignment_repo.present?).to be_truthy
      end

      it "is the same assignment" do
        expect(assignment_repo.assignment).to eql(assignment)
      end

      it "has the same user" do
        expect(assignment_repo.user).to eql(student)
      end

      it "has a github_global_relay_id" do
        expect(assignment_repo.github_global_relay_id).to_not be_nil
      end
    end

    context "creates an AssignmentRepo as a member" do
      let(:assignment_repo) { AssignmentRepo.find_by(user: teacher, assignment: assignment) }

      before do
        subject.perform_now(assignment, teacher)
      end

      it "is not nil" do
        expect(assignment_repo.present?).to be_truthy
      end

      it "is the same assignment" do
        expect(assignment_repo.assignment).to eql(assignment)
      end

      it "has the same user" do
        expect(assignment_repo.user).to eql(teacher)
      end

      it "has a github_global_relay_id" do
        expect(assignment_repo.github_global_relay_id).to_not be_nil
      end
    end

    it "broadcasts status on channel" do
      expect { subject.perform_now(assignment, teacher) }
        .to have_broadcasted_to(
          RepositoryCreationStatusChannel.channel(user_id: teacher.id, assignment_id: assignment.id)
        )
        .with(
          text: subject::CREATE_REPO,
          status: "creating_repo",
          status_text: "Creating GitHub repository",
          repo_url: nil
        )
        .with(
          text: subject::IMPORT_STARTER_CODE,
          status: "importing_starter_code",
          status_text: "Import started",
          repo_url: "https://github.com/#{organization.github_organization.login}/learn-elm-EDONTestTeacher"
        )
    end

    it "tracks create success stat" do
      expect(GitHubClassroom.statsd).to receive(:increment).with("exercise_repo.create.success")
      expect(GitHubClassroom.statsd).to receive(:increment).with("v2_exercise_repo.create.success")
      expect(GitHubClassroom.statsd).to receive(:increment).with("exercise_repo.import.started")
      subject.perform_now(assignment, teacher)
    end

    it "tracks how long it too to be created" do
      expect(GitHubClassroom.statsd).to receive(:timing).with("exercise_repo.create.time", anything)
      expect(GitHubClassroom.statsd).to receive(:timing).with("v2_exercise_repo.create.time", anything)
      subject.perform_now(assignment, teacher)
    end
  end

  describe "failure", :vcr do
    it "tracks create fail stat" do
      stub_request(:post, github_url("/organizations/#{organization.github_id}/repos"))
        .to_return(body: "{}", status: 401)
<<<<<<< HEAD
      expect(GitHubClassroom.statsd).to receive(:increment).with("exercise_repo.create.fail")
=======
      expect(GitHubClassroom.statsd).to receive(:increment).with("exercise_repo.create.repo.fail")
>>>>>>> dc306779
      expect(GitHubClassroom.statsd).to receive(:increment).with("v2_exercise_repo.create.repo.fail")
      expect(GitHubClassroom.statsd).to receive(:increment).with("github.error.Unauthorized")
      subject.perform_now(assignment, student)
    end

    it "broadcasts create repo failure" do
      stub_request(:post, github_url("/organizations/#{organization.github_id}/repos"))
        .to_return(body: "{}", status: 401)

      expect { subject.perform_now(assignment, student) }
        .to have_broadcasted_to(
          RepositoryCreationStatusChannel.channel(user_id: student.id, assignment_id: assignment.id)
        )
        .with(
          text: subject::CREATE_REPO,
          status: "creating_repo",
          status_text: "Creating GitHub repository",
          repo_url: nil
        )
        .with(
          hash_including(
            :error,
            status: "errored_creating_repo",
            status_text: "Failed",
            repo_url: nil
          )
        )
    end

    it "fails and automatically retries" do
      import_regex = %r{#{github_url("/repositories/")}\d+/import$}
      stub_request(:put, import_regex)
        .to_return(body: "{}", status: 401)

      expect(subject).to receive(:perform_later).with(assignment, teacher, retries: 0)
      subject.perform_now(assignment, teacher, retries: 1)
    end

    it "fails and puts invite status in state to retry" do
      import_regex = %r{#{github_url("/repositories/")}\d+/import$}
      stub_request(:put, import_regex)
        .to_return(body: "{}", status: 401)

      subject.perform_now(assignment, teacher, retries: 1)
      expect(@teacher_invite_status.reload.waiting?).to be_truthy
    end

    context "with successful repo creation" do
      # Verify that we try to delete the GitHub repository
      # if part of the process fails.
      after(:each) do
        regex = %r{#{github_url("/repositories")}/\d+$}
        expect(WebMock).to have_requested(:delete, regex)
      end

      it "fails to import starter code and broadcasts" do
        import_regex = %r{#{github_url("/repositories/")}\d+/import$}
        stub_request(:put, import_regex)
          .to_return(body: "{}", status: 401)

        expect { subject.perform_now(assignment, student) }
          .to have_broadcasted_to(
            RepositoryCreationStatusChannel.channel(user_id: student.id, assignment_id: assignment.id)
          )
          .with(
            text: subject::CREATE_REPO,
            status: "creating_repo",
            status_text: "Creating GitHub repository",
            repo_url: nil
          )
          .with(
            hash_including(
              :error,
              status: "errored_creating_repo",
              status_text: "Failed",
              repo_url: nil
            )
          )
      end

      it "fails to import starter code and logs" do
        import_regex = %r{#{github_url("/repositories/")}\d+/import$}
        stub_request(:put, import_regex)
          .to_return(body: "{}", status: 401)

        expect(Rails.logger)
          .to receive(:warn)
          .with(a_string_starting_with(AssignmentRepo::Creator::REPOSITORY_STARTER_CODE_IMPORT_FAILED))
        subject.perform_now(assignment, student)
      end

      it "fails to import starter code and reports" do
        import_regex = %r{#{github_url("/repositories/")}\d+/import$}
        stub_request(:put, import_regex)
          .to_return(body: "{}", status: 401)
<<<<<<< HEAD
        expect(GitHubClassroom.statsd)
          .to receive(:increment)
          .with("exercise_repo.create.fail")
=======
>>>>>>> dc306779
        expect(GitHubClassroom.statsd)
          .to receive(:increment)
          .with("exercise_repo.create.importing_starter_code.fail")
        expect(GitHubClassroom.statsd)
          .to receive(:increment)
          .with("v2_exercise_repo.create.importing_starter_code.fail")
        expect(GitHubClassroom.statsd)
          .to receive(:increment)
          .with("github.error.Unauthorized")
        subject.perform_now(assignment, student)
      end

      it "fails to add the user to the repo and broadcasts" do
        repo_invitation_regex = %r{#{github_url("/repositories/")}\d+/collaborators/.+$}
        stub_request(:put, repo_invitation_regex)
          .to_return(body: "{}", status: 401)

        expect { subject.perform_now(assignment, student) }
          .to have_broadcasted_to(
            RepositoryCreationStatusChannel.channel(user_id: student.id, assignment_id: assignment.id)
          )
          .with(
            text: subject::CREATE_REPO,
            status: "creating_repo",
            status_text: "Creating GitHub repository",
            repo_url: nil
          )
          .with(
            hash_including(
              :error,
              status: "errored_creating_repo",
              status_text: "Failed",
              repo_url: nil
            )
          )
      end

      it "fails to add the user to the repo and logs" do
        repo_invitation_regex = %r{#{github_url("/repositories/")}\d+/collaborators/.+$}
        stub_request(:put, repo_invitation_regex)
          .to_return(body: "{}", status: 401)

        expect(Rails.logger)
          .to receive(:warn)
          .with(a_string_starting_with(AssignmentRepo::Creator::REPOSITORY_COLLABORATOR_ADDITION_FAILED))
        subject.perform_now(assignment, student)
      end

      it "fails to add the user to the repo and reports" do
        repo_invitation_regex = %r{#{github_url("/repositories/")}\d+/collaborators/.+$}
        stub_request(:put, repo_invitation_regex)
          .to_return(body: "{}", status: 401)
<<<<<<< HEAD
        expect(GitHubClassroom.statsd)
          .to receive(:increment)
          .with("exercise_repo.create.fail")
        expect(GitHubClassroom.statsd)
          .to receive(:increment)
          .with("github.error.Unauthorized")
        expect(GitHubClassroom.statsd)
          .to receive(:increment)
          .with("v2_exercise_repo.create.adding_collaborator.fail")
=======
        expect(GitHubClassroom.statsd).to receive(:increment).with("exercise_repo.create.adding_collaborator.fail")
        expect(GitHubClassroom.statsd).to receive(:increment).with("v2_exercise_repo.create.adding_collaborator.fail")
        expect(GitHubClassroom.statsd).to receive(:increment).with("github.error.Unauthorized")
>>>>>>> dc306779
        subject.perform_now(assignment, student)
      end

      it "fails to save the AssignmentRepo and broadcasts" do
        allow_any_instance_of(AssignmentRepo).to receive(:save!).and_raise(ActiveRecord::RecordInvalid)

        expect { subject.perform_now(assignment, student) }
          .to have_broadcasted_to(
            RepositoryCreationStatusChannel.channel(user_id: student.id, assignment_id: assignment.id)
          )
          .with(
            text: subject::CREATE_REPO,
            status: "creating_repo",
            status_text: "Creating GitHub repository",
            repo_url: nil
          )
          .with(
            hash_including(
              :error,
              status: "errored_creating_repo",
              status_text: "Failed",
              repo_url: nil
            )
          )
      end

      it "fails to save the AssignmentRepo and logs" do
        allow_any_instance_of(AssignmentRepo).to receive(:save!).and_raise(ActiveRecord::RecordInvalid)

        expect(Rails.logger)
          .to receive(:warn)
          .with("Record invalid")
        expect(Rails.logger)
          .to receive(:warn)
          .with(a_string_starting_with(AssignmentRepo::Creator::DEFAULT_ERROR_MESSAGE))
        subject.perform_now(assignment, student)
      end

      it "fails to save the AssignmentRepo and reports" do
        allow_any_instance_of(AssignmentRepo).to receive(:save!).and_raise(ActiveRecord::RecordInvalid)
        expect(GitHubClassroom.statsd).to receive(:increment).with("exercise_repo.create.fail")
        expect(GitHubClassroom.statsd).to receive(:increment).with("v2_exercise_repo.create.fail")
        subject.perform_now(assignment, student)
      end
    end
  end
end<|MERGE_RESOLUTION|>--- conflicted
+++ resolved
@@ -156,11 +156,7 @@
     it "tracks create fail stat" do
       stub_request(:post, github_url("/organizations/#{organization.github_id}/repos"))
         .to_return(body: "{}", status: 401)
-<<<<<<< HEAD
-      expect(GitHubClassroom.statsd).to receive(:increment).with("exercise_repo.create.fail")
-=======
       expect(GitHubClassroom.statsd).to receive(:increment).with("exercise_repo.create.repo.fail")
->>>>>>> dc306779
       expect(GitHubClassroom.statsd).to receive(:increment).with("v2_exercise_repo.create.repo.fail")
       expect(GitHubClassroom.statsd).to receive(:increment).with("github.error.Unauthorized")
       subject.perform_now(assignment, student)
@@ -256,12 +252,6 @@
         import_regex = %r{#{github_url("/repositories/")}\d+/import$}
         stub_request(:put, import_regex)
           .to_return(body: "{}", status: 401)
-<<<<<<< HEAD
-        expect(GitHubClassroom.statsd)
-          .to receive(:increment)
-          .with("exercise_repo.create.fail")
-=======
->>>>>>> dc306779
         expect(GitHubClassroom.statsd)
           .to receive(:increment)
           .with("exercise_repo.create.importing_starter_code.fail")
@@ -314,21 +304,9 @@
         repo_invitation_regex = %r{#{github_url("/repositories/")}\d+/collaborators/.+$}
         stub_request(:put, repo_invitation_regex)
           .to_return(body: "{}", status: 401)
-<<<<<<< HEAD
-        expect(GitHubClassroom.statsd)
-          .to receive(:increment)
-          .with("exercise_repo.create.fail")
-        expect(GitHubClassroom.statsd)
-          .to receive(:increment)
-          .with("github.error.Unauthorized")
-        expect(GitHubClassroom.statsd)
-          .to receive(:increment)
-          .with("v2_exercise_repo.create.adding_collaborator.fail")
-=======
         expect(GitHubClassroom.statsd).to receive(:increment).with("exercise_repo.create.adding_collaborator.fail")
         expect(GitHubClassroom.statsd).to receive(:increment).with("v2_exercise_repo.create.adding_collaborator.fail")
         expect(GitHubClassroom.statsd).to receive(:increment).with("github.error.Unauthorized")
->>>>>>> dc306779
         subject.perform_now(assignment, student)
       end
 
