# frozen_string_literal: true
require 'rails_helper'

RSpec.describe LastActiveJob, type: :job do
  let(:user) { create(:user) }

  before(:each) do
    Timecop.freeze(Time.zone.now)
    @time = (Time.zone.now + 600).to_i
  end

  after(:each) do
    Timecop.return
  end

  it 'uses the :last_active_at queue' do
    assert_performed_with(job: LastActiveJob, args: [user.id, @time], queue: 'last_active') do
      LastActiveJob.perform_later(user.id, @time)
    end
  end

  it 'updates the last_active_at attribute' do
    LastActiveJob.perform_now(user.id, @time)
<<<<<<< HEAD
    user.reload
    expect(user.last_active_at).to eql(Time.zone.at(@time))
=======
    expect(user.reload.last_active_at).to eql(Time.zone.at(@time))
>>>>>>> 08953f5b
  end

  it 'does not change the updated_at column' do
    LastActiveJob.perform_now(user.id, @time)
<<<<<<< HEAD
    user.reload
    expect(user.last_active_at).to_not eql(user.updated_at)
=======
    expect(user.reload.last_active_at).to_not eql(user.updated_at)
>>>>>>> 08953f5b
  end

  it 'does not raise an error if the user is not longer present' do
    user_id = user.id
    user.destroy

    LastActiveJob.perform_now(user_id, @time)
  end
end<|MERGE_RESOLUTION|>--- conflicted
+++ resolved
@@ -21,22 +21,12 @@
 
   it 'updates the last_active_at attribute' do
     LastActiveJob.perform_now(user.id, @time)
-<<<<<<< HEAD
-    user.reload
-    expect(user.last_active_at).to eql(Time.zone.at(@time))
-=======
     expect(user.reload.last_active_at).to eql(Time.zone.at(@time))
->>>>>>> 08953f5b
   end
 
   it 'does not change the updated_at column' do
     LastActiveJob.perform_now(user.id, @time)
-<<<<<<< HEAD
-    user.reload
-    expect(user.last_active_at).to_not eql(user.updated_at)
-=======
     expect(user.reload.last_active_at).to_not eql(user.updated_at)
->>>>>>> 08953f5b
   end
 
   it 'does not raise an error if the user is not longer present' do
