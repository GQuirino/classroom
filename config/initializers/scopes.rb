# frozen_string_literal: true

module GitHubClassroom
  module Scopes
<<<<<<< HEAD
    TEACHER                  = %w[user:email repo delete_repo admin:org admin:org_hook].freeze
    GROUP_ASSIGNMENT_STUDENT = %w[admin:org user:email repo:invite].freeze
=======
    TEACHER                  = %w[user:email repo:status repo_deployment
                                  public_repo delete_repo write:org read:org admin:org_hook].freeze
    GROUP_ASSIGNMENT_STUDENT = %w[write:org read:org user:email].freeze
>>>>>>> f939758e
    ASSIGNMENT_STUDENT       = %w[user:email repo:invite].freeze
  end
end<|MERGE_RESOLUTION|>--- conflicted
+++ resolved
@@ -2,14 +2,9 @@
 
 module GitHubClassroom
   module Scopes
-<<<<<<< HEAD
-    TEACHER                  = %w[user:email repo delete_repo admin:org admin:org_hook].freeze
-    GROUP_ASSIGNMENT_STUDENT = %w[admin:org user:email repo:invite].freeze
-=======
     TEACHER                  = %w[user:email repo:status repo_deployment
                                   public_repo delete_repo write:org read:org admin:org_hook].freeze
     GROUP_ASSIGNMENT_STUDENT = %w[write:org read:org user:email].freeze
->>>>>>> f939758e
     ASSIGNMENT_STUDENT       = %w[user:email repo:invite].freeze
   end
 end