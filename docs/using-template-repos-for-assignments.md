Importing starter code for assignments is a very useful feature and with GitHub recently shipping the template repositories, we can leverage them in Classroom to make importing starter code much easier, and faster!

### How to use template repositories for an assignment?

#### Before you begin
To use template repositories for assignments, you'll need the following:

* A GitHub organization, preferably [with a discount for private repositories](https://education.github.com/discount_requests/new) and access to GitHub Classroom.
* A classroom which uses the GitHub organization.
* An exercise (a repository that you have access to, which contains documentation, starter code, tests, or anything else your students need to begin work on an assignment).
* A list of students, or unique identifiers like their email addresses.

#### Get started

Once you log in to [GitHub Classroom](https://classroom.github.com/), select your classroom and then click on **New Assignment**. Template repositories work for both **Individual Assignments** and **Group Assignments**. So you can pick either of the two for your assignment. You can then provide details for the assignment. Once you've filled out the details, the **Optional** section has a search bar for finding your starter code repository. When you search for your starter code repository, you will now get two options:

  * Import starter code using a template repository.
  * Import starter code using source importer.

If you choose the first option, we will use your starter code repository as a template for generating the assignment for the students.

![Searches for repository, then selects the option of Importing starter code with template repositories](https://user-images.githubusercontent.com/3170078/62091261-ee69f900-b224-11e9-96ab-b4b34cce0001.gif)

Note: For import via template repositories to work, your starter code repository _must_ be a template repository.If you own the repository or have permissions, you can do it manually from the settings page of the repository on GitHub. More details [here](https://help.github.com/en/articles/creating-a-template-repository). We are in the process of automating this for you, and will post an update on this page soon!


### What are the advantages of using template repositories?

* Importing starter code is faster, as it uses the new [template repositories API](https://developer.github.com/v3/repos/#create-repository-using-a-repository-template).
* Template repositories are built with the aim of distribution and management of boilerplate code and hence releasing assignments is almost instantaneous.

### What do you miss out on when you use template repositories?

Template repositories do not copy the complete commit history, but instead start with a single commit. Because of that, you miss out on the following features:

* Reference to all the original tags in the repositories.
* Ability to push updates to the generated repositories.

### Recommended option for your assignment

Template repositories are the best option in _most_ cases. You may not want to use it if:

* You plan on pushing updates to the starter code repository _after_ releasing the assignment.
* You care about the full commit history of the starter code repository.

<<<<<<< HEAD
Note: the template repos API is still under a preview and might change, but we will keep this page updated if any of those changes affect your experience on classroom.
=======
\* The template repositories API is still under a preview and might change.  We will keep this page updated if any of those changes affect your experience on classroom.
>>>>>>> 579ecc55

### Helpful links:
* [https://help.github.com/en/articles/creating-a-template-repository](https://help.github.com/en/articles/creating-a-template-repository)
* [https://help.github.com/en/articles/creating-a-repository-from-a-template](https://help.github.com/en/articles/creating-a-repository-from-a-template)
* [https://github.blog/2019-06-06-generate-new-repositories-with-repository-templates](https://github.blog/2019-06-06-generate-new-repositories-with-repository-templates)<|MERGE_RESOLUTION|>--- conflicted
+++ resolved
@@ -43,11 +43,7 @@
 * You plan on pushing updates to the starter code repository _after_ releasing the assignment.
 * You care about the full commit history of the starter code repository.
 
-<<<<<<< HEAD
-Note: the template repos API is still under a preview and might change, but we will keep this page updated if any of those changes affect your experience on classroom.
-=======
-\* The template repositories API is still under a preview and might change.  We will keep this page updated if any of those changes affect your experience on classroom.
->>>>>>> 579ecc55
+Note: The template repositories API is still under a preview and might change.  We will keep this page updated if any of those changes affect your experience on classroom.
 
 ### Helpful links:
 * [https://help.github.com/en/articles/creating-a-template-repository](https://help.github.com/en/articles/creating-a-template-repository)
