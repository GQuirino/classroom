<div class="remodal-bg">
  <%= render 'organizations/organization_banner', settings: true %>

  <div class="site-content">
    <div class="site-content-cap">
      <h2 class="site-content-heading">Connect to a Learning Management System</h2>
    </div>


    <div class="site-content-body markdown-body">
<<<<<<< HEAD
      <p>By connecting GitHub Classroom to your Learning Management System (LMS), you can easily import and sync your roster from your LMS. You can always skip this step and come back later.</p>
      <div class="d-flex flex-wrap gutter">
        <div class="col-6 col-md-4 col-lg-3">
          <%= button_to google_classrooms_index_organization_path(current_organization), method: :get, class: 'd-block width-full text-center hover-grow border rounded-2 box-shadow-medium bg-white p-3 mb-4' do %>
=======
      <p>Connecting GitHub Classroom to your institution's Learning Management System (LMS) will allow you to automatically import your course roster. You can always skip this step and come back later.</p>
      <div class="d-flex flex-wrap gutter">
        <div class="col-6 col-md-4 col-lg-4">
          <%= button_to select_google_classroom_roster_path(current_organization), method: :get, class: 'd-block width-full text-center hover-grow border rounded-2 box-shadow-medium bg-white p-3 mb-4' do %>
>>>>>>> 8c4bdde1
            <%= image_tag "google-classroom-logo.png", class: 'avatar d-block mx-auto mb-2', height: 25 %>
            <span class="css-truncate-target" title="Google Classroom">Google Classroom</span>
          <% end %>
        </div>
        <% LtiConfiguration.lms_types.each_pair do |lms_type, lms_name| %>
          <% lms_name = "Other LMS" if lms_type == "other" %>
          <div class="col-6 col-md-4 col-lg-4">
            <%= button_to info_lti_configuration_path(current_organization), method: :get, params: { lms_type: lms_type }, class: 'd-block width-full text-center hover-grow border rounded-2 box-shadow-medium bg-white p-3 mb-4' do %>
              <%= image_tag "#{lms_type}-logo.png", class: 'avatar d-block mx-auto mb-2', height: 25 %>
              <span class="css-truncate css-truncate-target" title=<%= lms_name %>><%= lms_name %></span>
            <% end %>
          </div>
       <% end %>
      </div>

      <div class="form-actions">
        <%= link_to "Skip", new_roster_path(current_organization), class: 'right', method: :get %>
      </div>
    </div>
  </div>
</div><|MERGE_RESOLUTION|>--- conflicted
+++ resolved
@@ -8,30 +8,27 @@
 
 
     <div class="site-content-body markdown-body">
-<<<<<<< HEAD
-      <p>By connecting GitHub Classroom to your Learning Management System (LMS), you can easily import and sync your roster from your LMS. You can always skip this step and come back later.</p>
-      <div class="d-flex flex-wrap gutter">
-        <div class="col-6 col-md-4 col-lg-3">
-          <%= button_to google_classrooms_index_organization_path(current_organization), method: :get, class: 'd-block width-full text-center hover-grow border rounded-2 box-shadow-medium bg-white p-3 mb-4' do %>
-=======
       <p>Connecting GitHub Classroom to your institution's Learning Management System (LMS) will allow you to automatically import your course roster. You can always skip this step and come back later.</p>
       <div class="d-flex flex-wrap gutter">
         <div class="col-6 col-md-4 col-lg-4">
-          <%= button_to select_google_classroom_roster_path(current_organization), method: :get, class: 'd-block width-full text-center hover-grow border rounded-2 box-shadow-medium bg-white p-3 mb-4' do %>
->>>>>>> 8c4bdde1
-            <%= image_tag "google-classroom-logo.png", class: 'avatar d-block mx-auto mb-2', height: 25 %>
-            <span class="css-truncate-target" title="Google Classroom">Google Classroom</span>
+          <% if google_classroom_roster_import_enabled? %>
+            <%= button_to select_google_classroom_roster_path(current_organization), method: :get, class: 'd-block width-full text-center hover-grow border rounded-2 box-shadow-medium bg-white p-3 mb-4' do %>
+              <%= image_tag "google-classroom-logo.png", class: 'avatar d-block mx-auto mb-2', height: 25 %>
+              <span class="css-truncate-target" title="Google Classroom">Google Classroom</span>
+            <% end %>
           <% end %>
         </div>
-        <% LtiConfiguration.lms_types.each_pair do |lms_type, lms_name| %>
-          <% lms_name = "Other LMS" if lms_type == "other" %>
-          <div class="col-6 col-md-4 col-lg-4">
-            <%= button_to info_lti_configuration_path(current_organization), method: :get, params: { lms_type: lms_type }, class: 'd-block width-full text-center hover-grow border rounded-2 box-shadow-medium bg-white p-3 mb-4' do %>
-              <%= image_tag "#{lms_type}-logo.png", class: 'avatar d-block mx-auto mb-2', height: 25 %>
-              <span class="css-truncate css-truncate-target" title=<%= lms_name %>><%= lms_name %></span>
-            <% end %>
-          </div>
-       <% end %>
+        <% if lti_launch_enabled? %>
+          <% LtiConfiguration.lms_types.each_pair do |lms_type, lms_name| %>
+            <% lms_name = "Other LMS" if lms_type == "other" %>
+            <div class="col-6 col-md-4 col-lg-4">
+              <%= button_to info_lti_configuration_path(current_organization), method: :get, params: { lms_type: lms_type }, class: 'd-block width-full text-center hover-grow border rounded-2 box-shadow-medium bg-white p-3 mb-4' do %>
+                <%= image_tag "#{lms_type}-logo.png", class: 'avatar d-block mx-auto mb-2', height: 25 %>
+                <span class="css-truncate css-truncate-target" title=<%= lms_name %>><%= lms_name %></span>
+              <% end %>
+            </div>
+          <% end %>
+        <% end %>
       </div>
 
       <div class="form-actions">
