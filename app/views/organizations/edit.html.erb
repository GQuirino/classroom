<div class="remodal-bg">
  <%= render 'organizations/organization_banner', settings: true %>

  <div class="d-md-flex gutter-md">
    <div class="col-md-3">
      <div class="my-3">
        <%= render partial: 'organizations/side_menu' %>
      </div>
    </div>
    <div class="col-md-9">
      <div class="Subhead mt-3">
        <h1 class="Subhead-heading"><%= t('views.organizations.profile_information') %></h1>
      </div>
      <%= form_for current_organization do |f| %>
        <%= render 'shared/error_messages', object: f.object %>
        <dl class="form">
          <dt class="mb-2"><%= f.label :title %></dt>
          <dd><%= f.text_field :title, class: 'textfield form-control col-12 col-md-6' %></dd>
        </dl>
        <%= f.submit t('views.organizations.save_changes'), class: 'btn btn-primary' %>
      <% end %>

<<<<<<< HEAD
      <div class="Box Box--condensed mt-5">
        <div class="Box-header bg-red">
          <h2 class="Box-title text-white"><%= t('views.organizations.delete_submit') %></h2>
        </div>
        <div class="Box-body">
          <p><%= t('views.organizations.theres_no_going_back') %></p>
          <p>
            <a data-remodal-target="reset-and-remove-organization" class="btn btn-danger"><%= t('views.organizations.delete_submit') %></a>
          </p>
        </div>
=======
      <div class="boxed-group dangerzone">
        <h3><%= t('views.organizations.danger_zone') %></h3>
        <div class="boxed-group-inner">
          <ul>
            <li class="Box-row">
              <div class="details-reset details-overlay">
                <a data-remodal-target="reset-and-remove-organization" class="btn btn-danger boxed-action"><%= t('views.organizations.delete_submit') %>
                </a>
              </div>
              <strong><%= t('views.organizations.delete_title') %></strong>
              <p><%= t('views.organizations.theres_no_going_back') %></p>
            </li>
            <% if archive_classrooms_enabled? %>
              <li class="Box-row">
                <% if current_organization.archived_at %>
                  <div class="details-reset details-overlay">
                    <%= form_for current_organization do |f| %>
                      <%= f.hidden_field :archived, value: false %>
                      <%= f.submit t('views.organizations.unarchive_submit'), class: "btn btn-danger boxed-action" %>
                    <% end %>
                  </div>
                  <strong><%= t('views.organizations.unarchive_title') %></strong>
                  <p><%= t('views.organizations.unarchive_description') %></p>
                <% else %>
                  <div class="details-reset details-overlay">
                    <%= form_for current_organization do |f| %>
                      <%= f.hidden_field :archived, value: true %>
                      <%= f.submit t('views.organizations.archive_submit'), class: "btn btn-danger boxed-action" %>
                    <% end %>
                  </div>
                  <strong><%= t('views.organizations.archive_title') %></strong>
                  <p><%= t('views.organizations.archive_description') %></p>
                <% end %>
              </li>
            <% end %>
          </ul>
>>>>>>> 425a4dab
      </div>
    </div>
  </div>

  <%= render partial: 'organizations/reset_and_remove_organization_modal' %>
</div><|MERGE_RESOLUTION|>--- conflicted
+++ resolved
@@ -20,30 +20,13 @@
         <%= f.submit t('views.organizations.save_changes'), class: 'btn btn-primary' %>
       <% end %>
 
-<<<<<<< HEAD
       <div class="Box Box--condensed mt-5">
         <div class="Box-header bg-red">
-          <h2 class="Box-title text-white"><%= t('views.organizations.delete_submit') %></h2>
+          <h2 class="Box-title text-white"><%= t('views.organizations.danger_zone') %></h2>
         </div>
+
         <div class="Box-body">
-          <p><%= t('views.organizations.theres_no_going_back') %></p>
-          <p>
-            <a data-remodal-target="reset-and-remove-organization" class="btn btn-danger"><%= t('views.organizations.delete_submit') %></a>
-          </p>
-        </div>
-=======
-      <div class="boxed-group dangerzone">
-        <h3><%= t('views.organizations.danger_zone') %></h3>
-        <div class="boxed-group-inner">
           <ul>
-            <li class="Box-row">
-              <div class="details-reset details-overlay">
-                <a data-remodal-target="reset-and-remove-organization" class="btn btn-danger boxed-action"><%= t('views.organizations.delete_submit') %>
-                </a>
-              </div>
-              <strong><%= t('views.organizations.delete_title') %></strong>
-              <p><%= t('views.organizations.theres_no_going_back') %></p>
-            </li>
             <% if archive_classrooms_enabled? %>
               <li class="Box-row">
                 <% if current_organization.archived_at %>
@@ -53,8 +36,8 @@
                       <%= f.submit t('views.organizations.unarchive_submit'), class: "btn btn-danger boxed-action" %>
                     <% end %>
                   </div>
-                  <strong><%= t('views.organizations.unarchive_title') %></strong>
-                  <p><%= t('views.organizations.unarchive_description') %></p>
+                  <strong class="text-gray"><%= t('views.organizations.unarchive_title') %></strong>
+                  <p class="text-gray"><%= t('views.organizations.unarchive_description') %></p>
                 <% else %>
                   <div class="details-reset details-overlay">
                     <%= form_for current_organization do |f| %>
@@ -62,13 +45,22 @@
                       <%= f.submit t('views.organizations.archive_submit'), class: "btn btn-danger boxed-action" %>
                     <% end %>
                   </div>
-                  <strong><%= t('views.organizations.archive_title') %></strong>
-                  <p><%= t('views.organizations.archive_description') %></p>
+                  <strong class="text-gray"><%= t('views.organizations.archive_title') %></strong>
+                  <p class="text-gray"><%= t('views.organizations.archive_description') %></p>
                 <% end %>
               </li>
             <% end %>
+
+            <li class="Box-row">
+              <div class="details-reset details-overlay">
+                <a data-remodal-target="reset-and-remove-organization" class="btn btn-danger boxed-action"><%= t('views.organizations.delete_submit') %>
+                </a>
+              </div>
+              <strong class="text-gray"><%= t('views.organizations.delete_title') %></strong>
+              <p class="text-gray"><%= t('views.organizations.theres_no_going_back') %></p>
+            </li>
           </ul>
->>>>>>> 425a4dab
+        </div>
       </div>
     </div>
   </div>
