<%= render 'organizations/organization_banner' %>

<div class="site-content">
  <div class="site-content-cap d-flex flex-justify-between">
      <div class="pr-2">
        <div class="d-table col-12">
          <div class="col-1 d-table-cell v-align-middle">
            <span class="assignment-icon assignment-icon-individual left">
              <%= octicon 'person', height: 22 %>
            </span>
          </div>

          <div class="col-11 d-table-cell v-align-middle">
            <h2 class="site-content-heading">
              <%= @assignment.title %>
            </h2>
            <p class="assignment-type text-gray">Individual assigment
              <% if @assignment.deadline %>
                <% if @assignment.deadline.passed? %>
                  - Deadline Passed
                <% else %>
                  <%= "- Deadline in #{distance_of_time_in_words(Time.zone.now, @assignment.deadline.deadline_at)}" %>
                <% end %>
              <% end %>
            </p>
          </div>
        </div>
      </div>

      <% if download_repositories_enabled? %>
        <%= render partial: 'shared/open_on_assistant_modal', locals: {
          assistant_url: assistant_organization_assignment_url,
          enabled: @assignment_repos.present?
        } %>
      <% end %>

      <div class="text-right mt-3 pl-2 settings">
        <%= link_to edit_organization_assignment_path(@organization, @assignment), class: 'btn right' do %>
          <%= octicon 'gear' %>
          Assignment settings
        <% end %>
      </div>
  </div>

  <div class="site-content-body">
    <div class="invitation-content">
      <%= render @assignment.assignment_invitation %>
    </div>
    <% if @organization.roster %>
      <%= form_tag search_organization_assignment_path, id: 'js-search-form', class: 'form-block col-md-4 mt-5', method: :get, remote: true do %>
        <%= text_field_tag :query, params[:query], class: 'form-control width-full', placeholder: 'Search students by identifier...', autofocus: true, autocomplete: :off %>
      <% end %>
<<<<<<< HEAD
      <div class="assignment-container" id="js-search-results">
=======
      <div class="assignment-container">
>>>>>>> 8e3bbe02
        <div class="tabnav-body clearfix ">
          <div class="tabnav">
            <nav class="tabnav-tabs">
              <span id='students-tab' onclick="selectTab(this)" class="tabnav-tab selected tabnav-link" aria-current="page">All students</span>
              <span id='unlinked-tab' onclick="selectTab(this)" class="tabnav-tab tabnav-link">Unlinked GitHub accounts</span>
            </nav>
          </div>
          <span id='students-span'>
<<<<<<< HEAD
            <%= 
              render partial: 'shared/select_menu',
                locals: { 
                  title: 'Sort assignments by:',
                  options: @assignment_sort_modes.keys,
                  option_links: @assignment_sort_modes.keys.map { |mode| "?sort_assignment_repos_by=#{mode}" },
                  selected_option: @current_sort_mode
                }
            %>

            <div class="assignment-repo-list">
=======
            <div class="assignment-repo-list" id="js-search-results">
>>>>>>> 8e3bbe02
              <% @roster_entries.each do |entry| %>
                <%= render partial: 'orgs/assignment_repos/assignment_repo', locals: {
                  url: organization_assignment_roster_entry_path(@organization, @assignment, entry)
                } %>
              <% end %>
            </div>

            <%= render partial: 'shared/pagination', locals: { collection: @roster_entries, param_name: :students_page } %>
          </span>
          <span id='unlinked-span' class='hidden-tab'>
            <span>
              <% if @unlinked_users.empty? %>
                <%= render 'shared/unlinked_blank_slate' %>
              <% else %>
                <% @unlinked_user_repos.each do |repo| %>
                  <% # Remove this unlinked_user thing later %>
                  <%= render 'orgs/assignment_repos/unlinked_user', unlinked_user: repo.user, assignment_repo: repo %>
                <% end %>
              <% end %>
            </span>
            <%= render partial: 'shared/pagination', locals: { collection: @unlinked_user_repos, param_name: :unlinked_accounts_page } %>
          </span>
        </div>
      </div>
    <% else %>
      <% if @assignment_repos.present? %>
        <% @assignment_repos.each do |assignment_repo| %>
          <%= render partial: 'orgs/assignment_repos/assignment_repo', locals: { url: organization_assignment_assignment_repo_path(@organization, @assignment, assignment_repo) } %>
        <% end %>
        <%= render partial: 'shared/pagination', locals: { collection: @assignment_repos } %>
      <% else %>
        <div class="blankslate">
          <h3>"<%= @assignment.title %>" does not have any repositories.</h3>
          <p>Share the invitation link with your students to get started.</p>
        </div>
      <% end %>
    <% end %>
  </div>
</div>

<%= render partial: "shared/roster_tab_script" %><|MERGE_RESOLUTION|>--- conflicted
+++ resolved
@@ -50,11 +50,7 @@
       <%= form_tag search_organization_assignment_path, id: 'js-search-form', class: 'form-block col-md-4 mt-5', method: :get, remote: true do %>
         <%= text_field_tag :query, params[:query], class: 'form-control width-full', placeholder: 'Search students by identifier...', autofocus: true, autocomplete: :off %>
       <% end %>
-<<<<<<< HEAD
-      <div class="assignment-container" id="js-search-results">
-=======
       <div class="assignment-container">
->>>>>>> 8e3bbe02
         <div class="tabnav-body clearfix ">
           <div class="tabnav">
             <nav class="tabnav-tabs">
@@ -63,21 +59,7 @@
             </nav>
           </div>
           <span id='students-span'>
-<<<<<<< HEAD
-            <%= 
-              render partial: 'shared/select_menu',
-                locals: { 
-                  title: 'Sort assignments by:',
-                  options: @assignment_sort_modes.keys,
-                  option_links: @assignment_sort_modes.keys.map { |mode| "?sort_assignment_repos_by=#{mode}" },
-                  selected_option: @current_sort_mode
-                }
-            %>
-
-            <div class="assignment-repo-list">
-=======
             <div class="assignment-repo-list" id="js-search-results">
->>>>>>> 8e3bbe02
               <% @roster_entries.each do |entry| %>
                 <%= render partial: 'orgs/assignment_repos/assignment_repo', locals: {
                   url: organization_assignment_roster_entry_path(@organization, @assignment, entry)
