<%= render 'organizations/organization_banner' %>

<%= render 'assignments/banner' %>

<div class="border-top border-bottom bg-white">
  <div class="container-lg p-responsive py-5">
    <% if @organization.roster %>
      <div class="Box">
        <div class="Box-header text-gray">
          <span id='students-tab' onclick="selectTab(this)" class="cursor selected mr-3" aria-current="page">All students</span>
          <span id='unlinked-tab' onclick="selectTab(this)" class="cursor">Unlinked GitHub accounts</span>
        </div>
<<<<<<< HEAD
=======
      </div>

      <% if download_repositories_enabled? %>
        <%= render partial: 'shared/open_on_assistant_modal', locals: {
          assistant_url: assistant_organization_assignment_url,
          enabled: @assignment_repos.present?
        } %>
      <% end %>
>>>>>>> 7b8276cc

        <span id='students-span'>
          <div class="assignment-repo-list">
            <% @roster_entries.each do |entry| %>
              <%= render partial: 'orgs/assignment_repos/assignment_repo', locals: {
                url: organization_assignment_roster_entry_path(@organization, @assignment, entry)
              } %>
            <% end %>
          </div>

          <%= render partial: 'shared/pagination', locals: { collection: @roster_entries, param_name: :students_page } %>
        </span>

      <span id='unlinked-span' class='hidden-tab'>
        <span>
          <% if @unlinked_users.empty? %>
            <%= render 'shared/unlinked_blank_slate' %>
          <% else %>
            <% @unlinked_user_repos.each do |repo| %>
              <% # Remove this unlinked_user thing later %>
              <%= render 'orgs/assignment_repos/unlinked_user', unlinked_user: repo.user, assignment_repo: repo %>
            <% end %>
          <% end %>
        </span>
        <%= render partial: 'shared/pagination', locals: { collection: @unlinked_user_repos, param_name: :unlinked_accounts_page } %>
      </span>
    <% else %>
      <% if @assignment_repos.present? %>
        <div class="assignment-repo-list">
          <% @assignment_repos.each do |assignment_repo| %>
            <%= render partial: 'orgs/assignment_repos/assignment_repo', locals: { url: organization_assignment_assignment_repo_path(@organization, @assignment, assignment_repo) } %>
          <% end %>
        </div>

        <%= render partial: 'shared/pagination', locals: { collection: @assignment_repos } %>
      <% else %>
        <div class="blankslate">
          <h3>"<%= @assignment.title %>" does not have any repositories.</h3>
          <p class="mb-0">Share the invitation link with your students to get started.</p>
        </div>
      <% end %>
    <% end %>
  </div>
</div>

<%= render partial: "shared/roster_tab_script" %><|MERGE_RESOLUTION|>--- conflicted
+++ resolved
@@ -10,8 +10,6 @@
           <span id='students-tab' onclick="selectTab(this)" class="cursor selected mr-3" aria-current="page">All students</span>
           <span id='unlinked-tab' onclick="selectTab(this)" class="cursor">Unlinked GitHub accounts</span>
         </div>
-<<<<<<< HEAD
-=======
       </div>
 
       <% if download_repositories_enabled? %>
@@ -20,7 +18,6 @@
           enabled: @assignment_repos.present?
         } %>
       <% end %>
->>>>>>> 7b8276cc
 
         <span id='students-span'>
           <div class="assignment-repo-list">
