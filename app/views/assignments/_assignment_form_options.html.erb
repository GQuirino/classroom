--- conflicted
+++ resolved
@@ -84,14 +84,6 @@
             <span class="note">Starter code repository should be a <%= link_to "template repository", "https://help.github.com/en/articles/creating-a-template-repository", target: "_blank" %>. Increases student repository creation and code import speed dramatically.</span>
           </div>
 
-<<<<<<< HEAD
-<dl class="<%= view.form_class_for(:deadline) %>">
-  <dt><label>Deadline <small>(optional)</small></label></dt>
-  <dd><%= f.text_field :deadline, class: 'jquery-datetimepicker form-control input-contrast input-block', value: DeadlineFormatHelper.convert(f.object.deadline), autocomplete: :off %></dd>
-  <%= render('shared/form_error', errors: view.error_message_for(:deadline)) if view.errors_for?(:deadline) %>
-  <span class="note">After the deadline, GitHub Classroom will save the latest commit from each repo as a submission. Submission commits are viewable on the assignment page.</span>
-</dl>
-=======
           <div class="form-checkbox">
             <label><%= f.radio_button :template_repos_enabled, false %> Import starter code using source importer</label>
             <span class="note">Slower than template repository method, but the repository doesn't need to be a template.</span>
@@ -101,10 +93,9 @@
     </dl>
     <dl class="<%= view.form_class_for(:deadline) %>">
       <dt><label>Deadline</label></dt>
-      <dd><%= f.text_field :deadline, class: 'jquery-datetimepicker form-control input-block', value: DeadlineFormatHelper.convert(f.object.deadline) %></dd>
+      <dd><%= f.text_field :deadline, class: 'jquery-datetimepicker form-control input-block', value: DeadlineFormatHelper.convert(f.object.deadline), autocomplete: :off %></dd>
       <%= render('shared/form_error', errors: view.error_message_for(:deadline)) if view.errors_for?(:deadline) %>
       <p class="f6 text-gray my-2">After the deadline, GitHub Classroom will save the latest commit from each repo as a submission. Submission commits are viewable on the assignment page.</p>
     </dl>
   </div>
-</div>
->>>>>>> 54a67516
+</div>