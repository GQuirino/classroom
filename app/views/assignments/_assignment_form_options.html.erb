--- conflicted
+++ resolved
@@ -52,22 +52,14 @@
   <% if @organization.feature_enabled?(:template_repos) %>
     <div id="import-options" style=<%= "display:none;" if not @assignment.starter_code? %>>
       <div class="form-checkbox">
-<<<<<<< HEAD
-        <label><%= f.radio_button :template_repos_enabled, true, checked: (true if @assignment.new_record? || @assignment.template_repos_enabled?) %> Import starter code using a template repository (recommended)</label>
-=======
         <label><%= f.radio_button :template_repos_enabled, true, checked: (true if @assignment.new_record? || @assignment.template_repos_enabled?) %> Import starter code using a template repository</label>
         <span class="Label border border-green text-gray-dark">Beta</span>
->>>>>>> f7e60afd
         <span class="note">Starter code repository should be a <%= link_to "template repository", "https://help.github.com/en/articles/creating-a-template-repository", target: "_blank" %>. Increases student repository creation and code import speed dramatically.</span>
       </div>
 
       <div class="form-checkbox">
         <label><%= f.radio_button :template_repos_enabled, false %> Import starter code using source importer</label>
-<<<<<<< HEAD
-        <span class="note">Slower than template repository method, but copies branches from starter code repository.</span>
-=======
         <span class="note">Slower than template repository method, but the repository doesn't need to be a template.</span>
->>>>>>> f7e60afd
       </div>
     </div>
   <% end %>
