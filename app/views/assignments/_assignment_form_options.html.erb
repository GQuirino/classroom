<% view = FormView.new(subject: @assignment) %>

<dl class="<%= view.form_class_for(:title) %> mt-0">
  <dt><%= f.label :title %></dt>
  <dd><%= f.text_field :title, class: 'textfield form-control input-block', autocomplete: :off %></dd>
  <%= render('shared/form_error', errors: view.error_message_for(:title)) if view.errors_for?(:title) %>
</dl>

<dl class="<%= view.form_class_for(:slug) %>">
  <dt><%= f.label :slug %></dt>
  <dd><%= f.text_field :slug, class: 'textfield form-control input-block', autocomplete: :off %></dd>
  <%= render('shared/form_error', errors: view.error_message_for(:slug)) if view.errors_for?(:slug) %>
  <p class="f6 text-gray my-2"><%= t('assignment_form.slug_note') %></p>
</dl>

<dl class="<%= view.form_class_for(:public_repo) %> my-4">
  <div class="form-checkbox">
    <label>
      <%= f.radio_button :public_repo, true %>
      <div class="d-flex">
        <div>
          <%= octicon 'repo', height: 32, class: "text-gray mr-2" %>
        </div>
        <div>
          Public
          <span class="d-block f6 text-gray text-normal mt-1">Submit assignments using public repositories. All submissions will be visible to the world.</span>
        </div>
      </div>
    </label>
  </div>

  <div class="form-checkbox">
    <label>
      <%= f.radio_button :public_repo, false %>
      <div class="d-flex">
        <div>
          <%= octicon 'lock', height: 32, class: "text-orange mr-2" %>
        </div>
        <div>
          Private
          <span class="d-block f6 text-gray text-normal mt-1">Submit assignments using private repositories. Submissions will only be visible to the submitter and organization owners. Editing this after assignments are created will not retroactively change their visibility.</span>
        </div>
      </div>
    </label>
  </div>

  <%= render('shared/form_error', errors: view.error_message_for(:public_repo)) if view.errors_for?(:public_repo) %>
</dl>

<dl class="form-group">
  <div class="form-checkbox">
    <label>
      <%= f.check_box :students_are_repo_admins %>
      Give students admin permissions on their repository.
      <div class="f6 text-gray text-normal mt-1">Editing this after assignments are created will not retroactively change their permissions.</div>
    </label>
  </div>
</dl>

<dl class="form-group">
  <div class="form-checkbox">
    <label><%= f.check_box :invitations_enabled %> Enable assignment invitation URL</label>
  </div>
</dl>

<<<<<<< HEAD
<div class="Box my-4">
  <div class="Box-header">
    <h3 class="Box-title">Optional</h3>
  </div>
  <div class="Box-body">
    <dl class="form-group mt-0">
      <dt><label>Add your starter code from GitHub</label></dt>
      <dd><input class="textfield js-autocomplete-textfield form-control input-block" type="text" name="repo_name" value="<%= @assignment.starter_code_repository.try(:full_name) %>" placeholder="<%= @assignment.starter_code_repository.try(:full_name) || 'Search repositories'%>" autocomplete="off" data-autocomplete-search-endpoint="github_repos"></dd>
      <dd class="dd-autocomplete-suggestions"><%= render_autocomplete_suggestions_container %></dd>
      <input class="js-autocomplete-resource-id" type="hidden" name="repo_id" />
    </dl>
    <dl class="<%= view.form_class_for(:deadline) %>">
      <dt><label>Deadline</label></dt>
      <dd><%= f.text_field :deadline, class: 'jquery-datetimepicker form-control input-block', value: DeadlineFormatHelper.convert(f.object.deadline) %></dd>
      <%= render('shared/form_error', errors: view.error_message_for(:deadline)) if view.errors_for?(:deadline) %>
      <p class="f6 text-gray my-2">After the deadline, GitHub Classroom will save the latest commit from each repo as a submission. Submission commits are viewable on the assignment page.</p>
    </dl>
  </div>
</div>
=======
<dl class="<%= view.form_class_for(:starter_code_repository) %>">
  <dt><label>Add your starter code from GitHub <small>(optional)</small> </label></dt>
  <dd><input class="textfield js-autocomplete-textfield form-control input-contrast input-block" type="text" name="repo_name" value="<%= @assignment.starter_code_repository.try(:full_name) %>" placeholder="<%= @assignment.starter_code_repository.try(:full_name) || 'Search repositories'%>" autocomplete="off" data-autocomplete-search-endpoint="github_repos" oninput=<%= "importOptions(this.value);removeErrorBox();" if @organization.feature_enabled?(:template_repos) %>></dd>
  <dd class="dd-autocomplete-suggestions"><%= render_autocomplete_suggestions_container %></dd>
  <input class="js-autocomplete-resource-id" type="hidden" name="repo_id" />

  <%= render('shared/form_error', errors: view.error_message_for(:starter_code_repository)) if view.errors_for?(:starter_code_repository) %>

  <% if @organization.feature_enabled?(:template_repos) %>
    <div id="import-options" style=<%= "display:none;" if not @assignment.starter_code? %>>
      <div class="form-checkbox">
        <label><%= f.radio_button :template_repos_enabled, true, checked: (true if @assignment.new_record? || @assignment.template_repos_enabled?) %> Import starter code using a template repository</label>
        <span class="Label border border-green text-gray-dark">Beta</span>
        <span class="note">Starter code repository should be a <%= link_to "template repository", "https://help.github.com/en/articles/creating-a-template-repository", target: "_blank" %>. Increases student repository creation and code import speed dramatically.</span>
      </div>

      <div class="form-checkbox">
        <label><%= f.radio_button :template_repos_enabled, false %> Import starter code using source importer</label>
        <span class="note">Slower than template repository method, but the repository doesn't need to be a template.</span>
      </div>
    </div>
  <% end %>
</dl>

<dl class="<%= view.form_class_for(:deadline) %>">
  <dt><label>Deadline <small>(optional)</small></label></dt>
  <dd><%= f.text_field :deadline, class: 'jquery-datetimepicker form-control input-contrast input-block', value: DeadlineFormatHelper.convert(f.object.deadline) %></dd>
  <%= render('shared/form_error', errors: view.error_message_for(:deadline)) if view.errors_for?(:deadline) %>
  <span class="note">After the deadline, GitHub Classroom will save the latest commit from each repo as a submission. Submission commits are viewable on the assignment page.</span>
</dl>
>>>>>>> d1b586ff
<|MERGE_RESOLUTION|>--- conflicted
+++ resolved
@@ -63,17 +63,33 @@
   </div>
 </dl>
 
-<<<<<<< HEAD
 <div class="Box my-4">
   <div class="Box-header">
     <h3 class="Box-title">Optional</h3>
   </div>
   <div class="Box-body">
-    <dl class="form-group mt-0">
-      <dt><label>Add your starter code from GitHub</label></dt>
-      <dd><input class="textfield js-autocomplete-textfield form-control input-block" type="text" name="repo_name" value="<%= @assignment.starter_code_repository.try(:full_name) %>" placeholder="<%= @assignment.starter_code_repository.try(:full_name) || 'Search repositories'%>" autocomplete="off" data-autocomplete-search-endpoint="github_repos"></dd>
+    <dl class="form-group mt-0 <%= view.form_class_for(:starter_code_repository) %>">
+      <dt><label>Add your starter code from GitHub <small>(optional)</small> </label></dt>
+      <dd><input class="textfield js-autocomplete-textfield form-control input-contrast input-block" type="text" name="repo_name" value="<%= @assignment.starter_code_repository.try(:full_name) %>" placeholder="<%= @assignment.starter_code_repository.try(:full_name) || 'Search repositories'%>" autocomplete="off" data-autocomplete-search-endpoint="github_repos" oninput=<%= "importOptions(this.value);removeErrorBox();" if @organization.feature_enabled?(:template_repos) %>></dd>
       <dd class="dd-autocomplete-suggestions"><%= render_autocomplete_suggestions_container %></dd>
       <input class="js-autocomplete-resource-id" type="hidden" name="repo_id" />
+
+      <%= render('shared/form_error', errors: view.error_message_for(:starter_code_repository)) if view.errors_for?(:starter_code_repository) %>
+
+      <% if @organization.feature_enabled?(:template_repos) %>
+        <div id="import-options" style=<%= "display:none;" if not @assignment.starter_code? %>>
+          <div class="form-checkbox">
+            <label><%= f.radio_button :template_repos_enabled, true, checked: (true if @assignment.new_record? || @assignment.template_repos_enabled?) %> Import starter code using a template repository</label>
+            <span class="Label border border-green text-gray-dark">Beta</span>
+            <span class="note">Starter code repository should be a <%= link_to "template repository", "https://help.github.com/en/articles/creating-a-template-repository", target: "_blank" %>. Increases student repository creation and code import speed dramatically.</span>
+          </div>
+
+          <div class="form-checkbox">
+            <label><%= f.radio_button :template_repos_enabled, false %> Import starter code using source importer</label>
+            <span class="note">Slower than template repository method, but the repository doesn't need to be a template.</span>
+          </div>
+        </div>
+      <% end %>
     </dl>
     <dl class="<%= view.form_class_for(:deadline) %>">
       <dt><label>Deadline</label></dt>
@@ -82,36 +98,4 @@
       <p class="f6 text-gray my-2">After the deadline, GitHub Classroom will save the latest commit from each repo as a submission. Submission commits are viewable on the assignment page.</p>
     </dl>
   </div>
-</div>
-=======
-<dl class="<%= view.form_class_for(:starter_code_repository) %>">
-  <dt><label>Add your starter code from GitHub <small>(optional)</small> </label></dt>
-  <dd><input class="textfield js-autocomplete-textfield form-control input-contrast input-block" type="text" name="repo_name" value="<%= @assignment.starter_code_repository.try(:full_name) %>" placeholder="<%= @assignment.starter_code_repository.try(:full_name) || 'Search repositories'%>" autocomplete="off" data-autocomplete-search-endpoint="github_repos" oninput=<%= "importOptions(this.value);removeErrorBox();" if @organization.feature_enabled?(:template_repos) %>></dd>
-  <dd class="dd-autocomplete-suggestions"><%= render_autocomplete_suggestions_container %></dd>
-  <input class="js-autocomplete-resource-id" type="hidden" name="repo_id" />
-
-  <%= render('shared/form_error', errors: view.error_message_for(:starter_code_repository)) if view.errors_for?(:starter_code_repository) %>
-
-  <% if @organization.feature_enabled?(:template_repos) %>
-    <div id="import-options" style=<%= "display:none;" if not @assignment.starter_code? %>>
-      <div class="form-checkbox">
-        <label><%= f.radio_button :template_repos_enabled, true, checked: (true if @assignment.new_record? || @assignment.template_repos_enabled?) %> Import starter code using a template repository</label>
-        <span class="Label border border-green text-gray-dark">Beta</span>
-        <span class="note">Starter code repository should be a <%= link_to "template repository", "https://help.github.com/en/articles/creating-a-template-repository", target: "_blank" %>. Increases student repository creation and code import speed dramatically.</span>
-      </div>
-
-      <div class="form-checkbox">
-        <label><%= f.radio_button :template_repos_enabled, false %> Import starter code using source importer</label>
-        <span class="note">Slower than template repository method, but the repository doesn't need to be a template.</span>
-      </div>
-    </div>
-  <% end %>
-</dl>
-
-<dl class="<%= view.form_class_for(:deadline) %>">
-  <dt><label>Deadline <small>(optional)</small></label></dt>
-  <dd><%= f.text_field :deadline, class: 'jquery-datetimepicker form-control input-contrast input-block', value: DeadlineFormatHelper.convert(f.object.deadline) %></dd>
-  <%= render('shared/form_error', errors: view.error_message_for(:deadline)) if view.errors_for?(:deadline) %>
-  <span class="note">After the deadline, GitHub Classroom will save the latest commit from each repo as a submission. Submission commits are viewable on the assignment page.</span>
-</dl>
->>>>>>> d1b586ff
+</div>