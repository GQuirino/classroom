--- conflicted
+++ resolved
@@ -12,11 +12,6 @@
         </div>
       </div>
 
-<<<<<<< HEAD
-      <span id='students-span'>
-        <div class="assignment-repo-list">
-          <% if @group_assignment_repos.present? %>
-=======
       <% if download_repositories_enabled? %>
         <%= render partial: 'shared/open_on_assistant_modal', locals: {
           assistant_url: assistant_organization_group_assignment_url,
@@ -24,30 +19,9 @@
         } %>
       <% end %>
 
-      <div class="text-right mt-3 pl-2 settings">
-        <%= link_to edit_organization_group_assignment_path(@organization, @group_assignment), class: 'btn right' do %>
-          <%= octicon 'gear' %>
-          Group assignment settings
-        <% end %>
-      </div>
-  </div>
-
-  <div class="site-content-body">
-    <div class="invitation-content">
-      <%= render @group_assignment.group_assignment_invitation %>
-    </div>
-
-    <% if @organization.roster %>
-      <div class="assignment-container">
-        <div class="tabnav-body clearfix ">
-          <div class="tabnav">
-            <nav class="tabnav-tabs">
-              <span id='students-tab' onclick="selectTab(this)" class="tabnav-tab selected tabnav-link" aria-current="page">Teams</span>
-              <span id='unlinked-tab' onclick="selectTab(this)" class="tabnav-tab tabnav-link">Students not on a team</span>
-            </nav>
-          </div>
-          <span id='students-span'>
->>>>>>> 7b8276cc
+      <span id='students-span'>
+        <div class="assignment-repo-list">
+          <% if @group_assignment_repos.present? %>
             <div class="assignment-repo-list">
               <% @group_assignment_repos.each do |group_assignment_repo| %>
                 <%= render partial: 'orgs/group_assignment_repos/group_assignment_repo', \
