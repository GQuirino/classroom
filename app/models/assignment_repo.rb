--- conflicted
+++ resolved
@@ -2,12 +2,10 @@
 
 class AssignmentRepo < ApplicationRecord
   include AssignmentRepoable
-<<<<<<< HEAD
+  include StafftoolsSearchable
   include Sortable
   include Searchable
-=======
-  include StafftoolsSearchable
->>>>>>> b81fa9d3
+
 
   define_pg_search(columns: %i[id github_repo_id])
 
