--- conflicted
+++ resolved
@@ -2,12 +2,9 @@
 
 class GroupAssignmentRepo < ApplicationRecord
   include AssignmentRepoable
+  include StafftoolsSearchable
   include Sortable
-<<<<<<< HEAD
   include Searchable
-=======
-  include StafftoolsSearchable
->>>>>>> b81fa9d3
 
   define_pg_search(columns: %i[id github_repo_id])
 
