--- conflicted
+++ resolved
@@ -153,12 +153,8 @@
         owner: organization.github_organization.login,
         private: assignment.private?,
         description: "#{repository_name} created by GitHub Classroom",
-<<<<<<< HEAD
-        accept: TEMPLATE_REPOS_API_PREVIEW
-=======
         accept: TEMPLATE_REPOS_API_PREVIEW,
         include_all_branches: true
->>>>>>> f7e60afd
       }
 
       client.post("#{GITHUB_API_HOST}/repositories/#{assignment.starter_code_repo_id}/generate", options)
