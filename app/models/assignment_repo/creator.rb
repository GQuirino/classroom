# frozen_string_literal: true

class AssignmentRepo
  # rubocop:disable ClassLength
  class Creator
    DEFAULT_ERROR_MESSAGE                   = "Assignment could not be created, please try again."
    REPOSITORY_CREATION_FAILED              = "GitHub repository could not be created, please try again."
    REPOSITORY_STARTER_CODE_IMPORT_FAILED   = "We were not able to import you the starter code to your assignment, please try again." # rubocop:disable LineLength
    REPOSITORY_COLLABORATOR_ADDITION_FAILED = "We were not able to add you to the Assignment as a collaborator, please try again." # rubocop:disable LineLength
    REPOSITORY_CREATION_COMPLETE            = "Your GitHub repository was created."
    IMPORT_ONGOING                          = "Your GitHub repository is importing starter code."
    CREATE_REPO                             = "Creating GitHub repository."
    IMPORT_STARTER_CODE                     = "Importing starter code."

    attr_reader :assignment, :user, :organization, :invite_status, :reporter
    delegate :broadcast_message, :report_time, :report_error, to: :reporter
    # Public: Create an AssignmentRepo.
    #
    # assignment - The Assignment that will own the AssignmentRepo.
    # user       - The User that the AssignmentRepo will belong to.
    #
    # Returns a AssignmentRepo::Creator::Result.
    def self.perform(assignment:, user:)
      new(assignment: assignment, user: user).perform
    end

    def initialize(assignment:, user:)
      @assignment   = assignment
      @user         = user
      @organization = assignment.organization
      @invite_status = assignment.invitation.status(user)
      @reporter = Reporter.new(self)
    end

    # rubocop:disable MethodLength
    # rubocop:disable AbcSize
    def perform
      start = Time.zone.now
      invite_status.creating_repo!

      broadcast_message(
        message: CREATE_REPO,
        status_text: CREATE_REPO.chomp(".")
      )
      verify_organization_has_private_repos_available!

      github_repository = create_github_repository!

      assignment_repo = assignment.assignment_repos.build(
        github_repo_id: github_repository.id,
        github_global_relay_id: github_repository.node_id,
        user: user
      )

      add_user_to_repository!(assignment_repo.github_repo_id)

      if assignment.starter_code?
        push_starter_code!(assignment_repo.github_repo_id)
      end

      begin
        assignment_repo.save!
      rescue ActiveRecord::RecordInvalid => error
        Rails.logger.warn(error.message)
        raise Result::Error.new DEFAULT_ERROR_MESSAGE, error.message
      end
      report_time(start)
<<<<<<< HEAD

      GitHubClassroom.statsd.increment("v2_exercise_repo.create.success")
      if assignment.starter_code?
        invite_status.importing_starter_code!
        broadcast_message(
          message: IMPORT_STARTER_CODE,
          status_text: "Import started",
          repo_url: assignment_repo.github_repository.html_url
        )
        GitHubClassroom.statsd.increment("exercise_repo.import.started")
      else
        invite_status.completed!
        broadcast_message(
          message: REPOSITORY_CREATION_COMPLETE,
          status_text: "Completed"
        )
      end
=======
>>>>>>> dc306779

      GitHubClassroom.statsd.increment("v2_exercise_repo.create.success")
      GitHubClassroom.statsd.increment("exercise_repo.create.success")
      if assignment.starter_code?
        invite_status.importing_starter_code!
        broadcast_message(
          message: IMPORT_STARTER_CODE,
          status_text: "Import started",
          repo_url: assignment_repo.github_repository.html_url
        )
        GitHubClassroom.statsd.increment("exercise_repo.import.started")
      else
        invite_status.completed!
        broadcast_message(
          message: REPOSITORY_CREATION_COMPLETE,
          status_text: "Completed"
        )
      end

      Result.success(assignment_repo)
    rescue Result::Error => error
      delete_github_repository(assignment_repo.try(:github_repo_id))
      Result.failed(error.message)
    end
    # rubocop:enable AbcSize
    # rubocop:enable MethodLength

    # Public: Add the User to the GitHub repository
    # as a collaborator.
    #
    # Returns true if successful, otherwise raises a Result::Error
    # rubocop:disable Metrics/AbcSize
    def add_user_to_repository!(github_repository_id)
      options = {}.tap { |opt| opt[:permission] = "admin" if assignment.students_are_repo_admins? }

      github_repository = GitHubRepository.new(organization.github_client, github_repository_id)
      invitation = github_repository.invite(user.github_user.login(use_cache: false), options)

      user.github_user.accept_repository_invitation(invitation.id) if invitation.present?
    rescue GitHub::Error => error
      raise Result::Error.new REPOSITORY_COLLABORATOR_ADDITION_FAILED, error.message
    end
    # rubocop:enable Metrics/AbcSize

    # Public: Create the GitHub repository for the AssignmentRepo.
    #
    # Returns an Integer ID or raises a Result::Error
    def create_github_repository!
      repository_name = generate_github_repository_name

      options = {
        private: assignment.private?,
        description: "#{repository_name} created by GitHub Classroom"
      }

      organization.github_organization.create_repository(repository_name, options)
    rescue GitHub::Error => error
      raise Result::Error.new REPOSITORY_CREATION_FAILED, error.message
    end

    def delete_github_repository(github_repo_id)
      return true if github_repo_id.nil?
      organization.github_organization.delete_repository(github_repo_id)
    rescue GitHub::Error
      true
    end

    # Public: Push starter code to the newly created GitHub
    # repository.
    #
    # github_repo_id - The Integer id of the GitHub repository.
    #
    # Returns true of raises a Result::Error.
    def push_starter_code!(github_repo_id)
      client = assignment.creator.github_client
      starter_code_repo_id = assignment.starter_code_repo_id

      assignment_repository   = GitHubRepository.new(client, github_repo_id)
      starter_code_repository = GitHubRepository.new(client, starter_code_repo_id)

      assignment_repository.get_starter_code_from(starter_code_repository)
    rescue GitHub::Error => error
      raise Result::Error.new REPOSITORY_STARTER_CODE_IMPORT_FAILED, error.message
    end

    # Public: Ensure that we can make a private repository on GitHub.
    #
    # Returns True or raises a Result::Error with a helpful message.
    # rubocop:disable Metrics/AbcSize
    # rubocop:disable MethodLength
    def verify_organization_has_private_repos_available!
      return true if assignment.public?

      begin
        github_organization_plan = GitHubOrganization.new(organization.github_client, organization.github_id).plan
      rescue GitHub::Error => error
        raise Result::Error, error.message
      end

      owned_private_repos = github_organization_plan[:owned_private_repos]
      private_repos       = github_organization_plan[:private_repos]

      return true if owned_private_repos < private_repos

      error_message = <<~ERROR
        Cannot make this private assignment, your limit of #{private_repos}
        #{'repository'.pluralize(private_repos)} has been reached. You can request
        a larger plan for free at https://education.github.com/discount
      ERROR

      raise Result::Error, error_message
    end
    # rubocop:enable Metrics/AbcSize
    # rubocop:enable MethodLength

    private

    #####################################
    # GitHub repository name generation #
    #####################################

    # rubocop:disable AbcSize
    def generate_github_repository_name
      suffix_count = 0

      owner           = organization.github_organization.login_no_cache
      repository_name = "#{assignment.slug}-#{user.github_user.login(use_cache: false)}"

      loop do
        name = "#{owner}/#{suffixed_repo_name(repository_name, suffix_count)}"
        break unless GitHubRepository.present?(organization.github_client, name)

        suffix_count += 1
      end

      suffixed_repo_name(repository_name, suffix_count)
    end
    # rubocop:enable AbcSize

    def suffixed_repo_name(repository_name, suffix_count)
      return repository_name if suffix_count.zero?

      suffix = "-#{suffix_count}"
      repository_name.truncate(100 - suffix.length, omission: "") + suffix
    end
  end
  # rubocop:enable ClassLength
end<|MERGE_RESOLUTION|>--- conflicted
+++ resolved
@@ -65,26 +65,6 @@
         raise Result::Error.new DEFAULT_ERROR_MESSAGE, error.message
       end
       report_time(start)
-<<<<<<< HEAD
-
-      GitHubClassroom.statsd.increment("v2_exercise_repo.create.success")
-      if assignment.starter_code?
-        invite_status.importing_starter_code!
-        broadcast_message(
-          message: IMPORT_STARTER_CODE,
-          status_text: "Import started",
-          repo_url: assignment_repo.github_repository.html_url
-        )
-        GitHubClassroom.statsd.increment("exercise_repo.import.started")
-      else
-        invite_status.completed!
-        broadcast_message(
-          message: REPOSITORY_CREATION_COMPLETE,
-          status_text: "Completed"
-        )
-      end
-=======
->>>>>>> dc306779
 
       GitHubClassroom.statsd.increment("v2_exercise_repo.create.success")
       GitHubClassroom.statsd.increment("exercise_repo.create.success")
