--- conflicted
+++ resolved
@@ -2,9 +2,8 @@
   belongs_to :user
   belongs_to :organization
 
-<<<<<<< HEAD
-  validates_presence_of   :github_team_id
-  validates_uniqueness_of :github_team_id
+  validates :github_team_id, presence:   true
+  validates :github_team_id, uniqueness: true
 
   def create_github_team(org_owner, team_name)
     team = GitHubTeam.find_or_create_team(org_owner.github_client, self.organization.github_id, nil, team_name)
@@ -13,7 +12,4 @@
 
     self.github_team_id = team.id
   end
-=======
-  validates :github_team_id, presence: true
->>>>>>> b1beccc5
 end