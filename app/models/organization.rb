--- conflicted
+++ resolved
@@ -56,17 +56,10 @@
     users.count == 1
   end
 
-<<<<<<< HEAD
-  def in_good_health?
-    organization_webhook.github_id.present?
-  end
-
   def geo_pattern_data_uri
     @geo_pattern_data_uri ||= GeoPattern.generate(id, color: "#5fb27b").to_data_uri
   end
 
-=======
->>>>>>> 1a1e1fd4
   # Check if we are the last Classroom on this GitHub Organization
   def last_classroom_on_org?
     Organization.where(github_id: github_id).length <= 1
