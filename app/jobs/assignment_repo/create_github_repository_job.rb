--- conflicted
+++ resolved
@@ -22,26 +22,18 @@
 
       invite_status = assignment.invitation&.status(user)
 
-<<<<<<< HEAD
       return unless invite_status&.waiting? \
         || invite_status&.errored_creating_repo? \
         || invite_status&.status.nil?
 
       invite_status&.creating_repo!
-
-      creator = Creator.new(assignment: assignment, user: user)
-
-      creator.verify_organization_has_private_repos_available!
-
-=======
-      assignment.invitation&.creating_repo!
->>>>>>> ebd4d33f
+      
       ActionCable.server.broadcast(
         RepositoryCreationStatusChannel.channel(user_id: user.id),
         text: CREATE_REPO,
         status: invite_status&.status
       )
-
+      
       creator = Creator.new(assignment: assignment, user: user)
       creator.verify_organization_has_private_repos_available!
       assignment_repo = assignment.assignment_repos.build(
