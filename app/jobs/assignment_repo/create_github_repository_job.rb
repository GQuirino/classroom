# frozen_string_literal: true

class AssignmentRepo
  class CreateGitHubRepositoryJob < ApplicationJob
    CREATE_REPO         = "Creating GitHub repository."
    IMPORT_STARTER_CODE = "Importing starter code."

    queue_as :create_repository

    # Create an AssignmentRepo
    #
    # assignment - The Assignment that will own the AssignmentRepo
    # user       - The User that the AssignmentRepo will belong to
    # retries    - The number of times the job will automatically retry
    #
    # rubocop:disable MethodLength
    # rubocop:disable AbcSize
    def perform(assignment, user, retries: 0)
      start = Time.zone.now
      invite_status = assignment.invitation.status(user)
      return unless invite_status.waiting?
      invite_status.creating_repo!

      broadcast_message(
        message: CREATE_REPO,
        user: user,
        invite_status: invite_status,
        status_text: CREATE_REPO.chomp(".")
      )
      assignment_repo = create_assignment_repo(assignment, user)
      report_time(start)

      GitHubClassroom.statsd.increment("v2_exercise_repo.create.success")
      if assignment.starter_code?
        invite_status.importing_starter_code!
        broadcast_message(
          message: IMPORT_STARTER_CODE,
          user: user,
          invite_status: invite_status,
          status_text: "Import started"
        )
<<<<<<< HEAD
        GitHubClassroom.statsd.increment("exercise_repo.import.started")
        PorterStatusJob.perform_later(assignment_repo, user) unless user.feature_enabled?(:repository_import_webhook)
=======
>>>>>>> 3dba0e8a
      else
        invite_status.completed!
        broadcast_message(
          message: Creator::REPOSITORY_CREATION_COMPLETE,
          user: user,
          invite_status: invite_status,
          status_text: "Completed"
        )
      end
    rescue Creator::Result::Error => err
      handle_error(err, assignment, user, invite_status, retries)
    end
    # rubocop:enable MethodLength
    # rubocop:enable AbcSize

    private

    # Creates an AssignmentRepo with an associated GitHub repo
    # If creation fails, it deletes the GitHub repo
    #
    # rubocop:disable MethodLength
    # rubocop:disable AbcSize
    def create_assignment_repo(assignment, user)
      creator = Creator.new(assignment: assignment, user: user)
      creator.verify_organization_has_private_repos_available!

      github_repository = creator.create_github_repository!

      assignment_repo = assignment.assignment_repos.build(
        github_repo_id: github_repository.id,
        user: user
      )
      creator.add_user_to_repository!(assignment_repo.github_repo_id)
      creator.push_starter_code!(assignment_repo.github_repo_id) if assignment.starter_code?

      assignment_repo.save!
      assignment_repo
    rescue ActiveRecord::RecordInvalid => err
      creator.delete_github_repository(assignment_repo.try(:github_repo_id))
      logger.warn(err.message)
      raise Creator::Result::Error, Creator::DEFAULT_ERROR_MESSAGE
    rescue Creator::Result::Error => err
      creator.delete_github_repository(assignment_repo.try(:github_repo_id))
      raise err
    end
    # rubocop:enable AbcSize
    # rubocop:enable MethodLength

    # Given an error, retries the job if retries are positive
    # or broadcasts a failure to the user
    #
    # rubocop:disable MethodLength
    def handle_error(err, assignment, user, invite_status, retries)
      logger.warn(err.message)
      if retries.positive?
        invite_status.waiting!
        CreateGitHubRepositoryJob.perform_later(assignment, user, retries: retries - 1)
      else
        invite_status.errored_creating_repo!
        broadcast_message(
          type: :error,
          message: err,
          user: user,
          invite_status: invite_status,
          status_text: "Failed"
        )
        report_error(err)
      end
    end
    # rubocop:enable MethodLength

    # Broadcasts a ActionCable message with a status to the given user
    #
    # rubocop:disable ParameterLists
    def broadcast_message(type: :text, message:, user:, invite_status:, status_text:)
      raise ArgumentError unless %i[text error].include?(type)
      broadcast_args = {
        status: invite_status.status,
        status_text: status_text
      }
      broadcast_args[type] = message
      ActionCable.server.broadcast(RepositoryCreationStatusChannel.channel(user_id: user.id), broadcast_args)
    end
    # rubocop:enable ParameterLists

    # Reports the elapsed time to Datadog
    #
    def report_time(start_time)
      duration_in_millseconds = (Time.zone.now - start_time) * 1_000
      GitHubClassroom.statsd.timing("v2_exercise_repo.create.time", duration_in_millseconds)
    end

    # Maps the type of error to a Datadog error
    #
    def report_error(err)
      case err.message
      when Creator::REPOSITORY_CREATION_FAILED
        GitHubClassroom.statsd.increment("v2_exercise_repo.create.repo.fail")
      when Creator::REPOSITORY_COLLABORATOR_ADDITION_FAILED
        GitHubClassroom.statsd.increment("v2_exercise_repo.create.adding_collaborator.fail")
      when Creator::REPOSITORY_STARTER_CODE_IMPORT_FAILED
        GitHubClassroom.statsd.increment("v2_exercise_repo.create.importing_starter_code.fail")
      else
        GitHubClassroom.statsd.increment("v2_exercise_repo.create.fail")
      end
    end
  end
end<|MERGE_RESOLUTION|>--- conflicted
+++ resolved
@@ -39,11 +39,7 @@
           invite_status: invite_status,
           status_text: "Import started"
         )
-<<<<<<< HEAD
         GitHubClassroom.statsd.increment("exercise_repo.import.started")
-        PorterStatusJob.perform_later(assignment_repo, user) unless user.feature_enabled?(:repository_import_webhook)
-=======
->>>>>>> 3dba0e8a
       else
         invite_status.completed!
         broadcast_message(
