--- conflicted
+++ resolved
@@ -29,12 +29,7 @@
   # rubocop:enable AbcSize
 
   def assistant
-<<<<<<< HEAD
-    return not_found unless assistant_landing_page_enabled? || public_assistant_landing_page_enabled?
     render layout: "layouts/pages"
-=======
-    render layout: "layouts/pagesv2"
->>>>>>> 44022195
   end
 
   def help
