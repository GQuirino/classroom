# frozen_string_literal: true

class PagesController < ApplicationController
  include I18nHelper

  layout "layouts/pages"

  skip_before_action :authenticate_user!

  HELP_DOCUMENTS = [
    "create-group-assignments",
    "help",
    "probot-settings",
    "upgrade-your-organization",
<<<<<<< HEAD
    "using-template-repos-for-assignments"
=======
    "connect-to-lms",
    "generate-lms-credentials",
    "setup-generic-lms",
    "setup-canvas",
    "setup-moodle"
>>>>>>> e639124a
  ].freeze

  # rubocop:disable AbcSize
  def home
    return redirect_to organizations_path if logged_in?

    @teacher_count = User.last.id if User.last

    if AssignmentRepo.last && GroupAssignmentRepo.last.id
      @repo_count = AssignmentRepo.last.id + GroupAssignmentRepo.last.id
    end

    render layout: "layouts/pages"
  end
  # rubocop:enable AbcSize

  def assistant
    render layout: "layouts/pages"
  end

  def help
    file_name = params[:article_name] ? params[:article_name] : "help"
    return not_found unless HELP_DOCUMENTS.include? file_name

    @file = File.read(Rails.root.join("docs", "#{file_name}.md"))

    @breadcrumbs = [["/", "Classroom"], ["/help", "Help"]]
    @breadcrumbs.push(["", file_name]) if file_name != "help"

    render layout: "layouts/pages"
  rescue Errno::ENOENT
    return not_found
  end
end<|MERGE_RESOLUTION|>--- conflicted
+++ resolved
@@ -12,15 +12,12 @@
     "help",
     "probot-settings",
     "upgrade-your-organization",
-<<<<<<< HEAD
-    "using-template-repos-for-assignments"
-=======
+    "using-template-repos-for-assignments",
     "connect-to-lms",
     "generate-lms-credentials",
     "setup-generic-lms",
     "setup-canvas",
     "setup-moodle"
->>>>>>> e639124a
   ].freeze
 
   # rubocop:disable AbcSize
