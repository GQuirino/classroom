# frozen_string_literal: true

# rubocop:disable ClassLength
class AssignmentInvitationsController < ApplicationController
  include InvitationsControllerMethods
  include RepoSetup

  before_action :check_user_not_previous_acceptee, :check_should_redirect_to_roster_page, only: [:show]
  before_action :ensure_submission_repository_exists, only: :success

  # rubocop:disable MethodLength
  # rubocop:disable AbcSize
  def accept
    if import_resiliency_enabled?
      result = current_invitation.redeem_for(current_user, import_resiliency: import_resiliency_enabled?)
      case result.status
      when :success
        GitHubClassroom.statsd.increment("v2_exercise_invitation.accept")
        if current_invitation_status.completed?
          redirect_to success_assignment_invitation_path
        else
          redirect_to setupv2_assignment_invitation_path
        end
      when :pending
        GitHubClassroom.statsd.increment("v2_exercise_invitation.accept")
        redirect_to setupv2_assignment_invitation_path
      when :error
        GitHubClassroom.statsd.increment("v2_exercise_invitation.fail")
        current_invitation_status.errored_creating_repo!

        flash[:error] = result.error
        redirect_to assignment_invitation_path(current_invitation)
      end
    else
      create_submission do
        GitHubClassroom.statsd.increment("exercise_invitation.accept")
        redirect_to success_assignment_invitation_path
      end
    end
  end
  # rubocop:enable MethodLength
  # rubocop:enable AbcSize

  def setupv2
    not_found unless import_resiliency_enabled?
  end

  # rubocop:disable MethodLength
  # rubocop:disable AbcSize
  def create_repo
    if import_resiliency_enabled?
      job_started = false
      if current_invitation_status.accepted? || current_invitation_status.errored?
        assignment_repo = AssignmentRepo.find_by(assignment: current_assignment, user: current_user)
        assignment_repo&.destroy if assignment_repo&.github_repository&.empty?
        if current_invitation_status.errored_creating_repo?
          GitHubClassroom.statsd.increment("v2_exercise_repo.create.retry")
        elsif current_invitation_status.errored_importing_starter_code?
          GitHubClassroom.statsd.increment("v2_exercise_repo.import.retry")
        end
        current_invitation_status.waiting!
        AssignmentRepo::CreateGitHubRepositoryJob.perform_later(current_assignment, current_user)
        job_started = true
      end
      render json: {
        job_started: job_started,
        status: current_invitation_status.status
      }
    else
      render status: 404, json: { error: "Not found" }
    end
  end
  # rubocop:enable MethodLength
  # rubocop:enable AbcSize

  def progress
    if import_resiliency_enabled?
      render json: { status: current_invitation_status.status }
    else
      render status: 404, json: { error: "Not found" }
    end
  end

  def show; end

  def success; end

  def join_roster
    super

    redirect_to assignment_invitation_url(current_invitation)
  rescue ActiveRecord::ActiveRecordError
    flash[:error] = "An error occured, please try again!"
  end

  private

  # rubocop:disable MethodLength
  def ensure_submission_repository_exists
    return not_found unless current_assignment_repo
    return if current_assignment_repo
              .github_repository
              .present?(headers: GitHub::APIHeaders.no_cache_no_store)

    current_assignment_repo.destroy
    remove_instance_variable(:@current_assignment_repo)

    if import_resiliency_enabled?
      redirect_to setupv2_assignment_invitation_path
    else
      create_submission
    end
  end
  # rubocop:enable MethodLength

  # rubocop:disable MethodLength
  # rubocop:disable AbcSize
  # rubocop:disable CyclomaticComplexity
  def check_user_not_previous_acceptee
<<<<<<< HEAD
    return if current_assignment_repo.nil?
    if import_resiliency_enabled?
      setup_statuses = InviteStatus.statuses.keys.reject { |status| status == "unaccepted" || status == "completed" }
      case current_invitation_status.status
      when "unaccepted"
        return
      when "completed"
        redirect_to success_assignment_invitation_path
      when *setup_statuses
        redirect_to setupv2_assignment_invitation_path
      end
    else
      redirect_to success_assignment_invitation_path
    end
=======
    return if current_submission.nil?
    return unless current_invitation_status.completed?
    redirect_to success_assignment_invitation_path
>>>>>>> aefab96d
  end
  # rubocop:enable MethodLength
  # rubocop:enable AbcSize
  # rubocop:enable CyclomaticComplexity

  def classroom_config
    starter_code_repo_id = current_assignment_repo.starter_code_repo_id
    client               = current_assignment_repo.creator.github_client

    starter_repo         = GitHubRepository.new(client, starter_code_repo_id)
    ClassroomConfig.new(starter_repo)
  end

  def create_submission
    result = current_invitation.redeem_for(current_user)

    if result.success?
      yield if block_given?
    else
      GitHubClassroom.statsd.increment("exercise_invitation.fail")

      flash[:error] = result.error
      redirect_to assignment_invitation_path(current_invitation)
    end
  end

  def current_assignment_repo
    @current_assignment_repo ||= AssignmentRepo.find_by(assignment: current_assignment, user: current_user)
  end

  def current_invitation
    @current_invitation ||= AssignmentInvitation.find_by!(key: params[:id])
  end

  def current_invitation_status
    @current_invitation_status ||= current_invitation.status(current_user)
  end

  def required_scopes
    GitHubClassroom::Scopes::ASSIGNMENT_STUDENT
  end
end
# rubocop:enable ClassLength<|MERGE_RESOLUTION|>--- conflicted
+++ resolved
@@ -117,7 +117,6 @@
   # rubocop:disable AbcSize
   # rubocop:disable CyclomaticComplexity
   def check_user_not_previous_acceptee
-<<<<<<< HEAD
     return if current_assignment_repo.nil?
     if import_resiliency_enabled?
       setup_statuses = InviteStatus.statuses.keys.reject { |status| status == "unaccepted" || status == "completed" }
@@ -132,11 +131,6 @@
     else
       redirect_to success_assignment_invitation_path
     end
-=======
-    return if current_submission.nil?
-    return unless current_invitation_status.completed?
-    redirect_to success_assignment_invitation_path
->>>>>>> aefab96d
   end
   # rubocop:enable MethodLength
   # rubocop:enable AbcSize
