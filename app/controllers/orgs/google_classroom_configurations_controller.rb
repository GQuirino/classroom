# frozen_string_literal: true

require "google/apis/classroom_v1"

module Orgs
  class GoogleClassroomConfigurationsController < Orgs::Controller
    before_action :ensure_google_classroom_roster_import_is_enabled, only: %i[create search index]
    before_action :authorize_google_classroom, only: %i[create search index]

    ARCHIVED_CLASS = "ARCHIVED"

    def create
      current_organization.update(google_course_id: params[:course_id])

      GitHubClassroom.statsd.increment("google_classroom.create")

      flash[:success] = "Google Classroom integration was succesfully configured."
      redirect_to new_roster_path(current_organization)
    end

    def search
      courses_found = fetch_all_google_classrooms.select do |course|
        course.name.downcase.include? params[:query].downcase
      end

      respond_to do |format|
        format.html do
          render partial: "orgs/rosters/google_classroom_collection",
                 locals: { courses: courses_found }
        end
      end
    end

    def index
      @google_classroom_courses = fetch_all_google_classrooms
    rescue Google::Apis::AuthorizationError, Signet::AuthorizationError
      google_classroom_client = GitHubClassroom.google_classroom_client
      login_hint = current_user.github_user.login
      redirect_to google_classroom_client.get_authorization_url(login_hint: login_hint, request: request)
    rescue Google::Apis::ServerError, Google::Apis::ClientError
      flash[:error] = "Failed to fetch classroom from Google Classroom. Please try again."
      redirect_to organization_path(current_organization)
    end

    def destroy
      current_organization.update!(google_course_id: nil)
      GitHubClassroom.statsd.increment("google_classroom.destroy")
      flash[:success] = "Removed link to Google Classroom. No students were removed from your roster."

      redirect_to organization_path(current_organization)
    end

    private

    def fetch_all_google_classrooms
      next_page = nil
      courses = []
      loop do
        response = @google_classroom_service.list_courses(page_size: 20, page_token: next_page)
<<<<<<< HEAD
        response.courses.delete_if {|course| course.course_state == ARCHIVED_CLASS }
=======

>>>>>>> de0f2981
        courses.push(*response.courses)

        next_page = response.next_page_token
        break unless next_page
      end

      courses
    end
  end
end<|MERGE_RESOLUTION|>--- conflicted
+++ resolved
@@ -57,11 +57,7 @@
       courses = []
       loop do
         response = @google_classroom_service.list_courses(page_size: 20, page_token: next_page)
-<<<<<<< HEAD
-        response.courses.delete_if {|course| course.course_state == ARCHIVED_CLASS }
-=======
-
->>>>>>> de0f2981
+        response.courses.delete_if { |course| course.course_state == ARCHIVED_CLASS }
         courses.push(*response.courses)
 
         next_page = response.next_page_token
