--- conflicted
+++ resolved
@@ -5,7 +5,6 @@
 # rubocop:disable Metrics/ClassLength
 module Orgs
   class RostersController < Orgs::Controller
-<<<<<<< HEAD
     before_action :ensure_student_identifier_flipper_is_enabled
     before_action :ensure_google_classroom_roster_import_is_enabled, only: %i[
       import_from_google_classroom
@@ -21,6 +20,7 @@
       import_from_google_classroom
       search_google_classroom
     ]
+    before_action :redirect_if_roster_exists, only: [:new]
     before_action :ensure_current_roster_entry,       only:   %i[link unlink delete_entry download_roster]
     before_action :ensure_enough_members_in_roster,   only:   [:delete_entry]
     before_action :ensure_allowed_to_access_grouping, only:   [:show]
@@ -33,14 +33,6 @@
     ]
 
     helper_method :current_roster, :unlinked_users, :authorize_google_classroom
-=======
-    before_action :ensure_current_roster,             except: %i[new create]
-    before_action :ensure_current_roster_entry,       except: %i[show new create remove_organization add_students]
-    before_action :ensure_enough_members_in_roster,   only: [:delete_entry]
-    before_action :ensure_allowed_to_access_grouping, only: [:show]
-    before_action :redirect_if_roster_exists, only: [:new]
-    helper_method :current_roster, :unlinked_users
->>>>>>> 05589c12
 
     # rubocop:disable AbcSize
     def show
@@ -321,7 +313,6 @@
       mapping
     end
 
-<<<<<<< HEAD
     # Returns name of the linked google course to current organization (for syncing rosters)
     def current_organization_google_course_name
       return unless current_organization.google_course_id
@@ -402,10 +393,10 @@
     rescue Signet::AuthorizationError
       # Will reauthorize upstream
       nil
-=======
+    end
+
     def redirect_if_roster_exists
       redirect_to roster_url(current_organization) if current_organization.roster.present?
->>>>>>> 05589c12
     end
   end
 end
