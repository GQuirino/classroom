# frozen_string_literal: true

module Orgs
  class LtiConfigurationsController < Orgs::Controller
    before_action :ensure_lti_launch_flipper_is_enabled
<<<<<<< HEAD
    before_action :ensure_no_google_classroom
    before_action :ensure_current_lti_configuration, only: :show
=======
    before_action :ensure_current_lti_configuration, except: %i[new create]
>>>>>>> ccd8cf28

    # rubocop:disable Metrics/MethodLength
    def create
      lti_configuration = LtiConfiguration.create(
        organization: current_organization,
        consumer_key: SecureRandom.uuid,
        shared_secret: SecureRandom.uuid
      )

      if lti_configuration.present?
        redirect_to lti_configuration_path(current_organization)
      else
        redirect_to new_lti_configuration_path(current_lti_configuration),
          alert: "There was a problem creating the configuration. Please try again later."
      end
    end
    # rubocop:enable Metrics/MethodLength

    def show; end

    def new; end

    def edit; end

    def update
      if current_lti_configuration.update_attributes(lti_configuration_params)
        flash[:success] = "The configuration was sucessfully updated."
        redirect_to lti_configuration_path(current_organization)
      else
        flash[:error] = "The configuration could not be updated at this time. Please try again."
        redirect_to edit_lti_configuration_path(current_organization)
      end
    end

    def destroy
      current_lti_configuration.destroy!

      redirect_to edit_organization_path(id: current_organization), alert: "LTI configuration deleted."
    end

    private

    def current_lti_configuration
      @current_lti_configuration ||= current_organization.lti_configuration
    end

    def ensure_current_lti_configuration
      redirect_to new_lti_configuration_path(current_organization) unless current_lti_configuration
    end

    def lti_configuration_params
      params.require(:lti_configuration).permit(:lms_link)
    end

    def ensure_no_google_classroom
      if current_organization.google_course_id
        redirect_to edit_organization_path(current_organization),
          alert: "An existing configuration exists. Please remove configuration before creating a new one."
      end
    end
  end
end<|MERGE_RESOLUTION|>--- conflicted
+++ resolved
@@ -3,12 +3,8 @@
 module Orgs
   class LtiConfigurationsController < Orgs::Controller
     before_action :ensure_lti_launch_flipper_is_enabled
-<<<<<<< HEAD
     before_action :ensure_no_google_classroom
-    before_action :ensure_current_lti_configuration, only: :show
-=======
     before_action :ensure_current_lti_configuration, except: %i[new create]
->>>>>>> ccd8cf28
 
     # rubocop:disable Metrics/MethodLength
     def create
