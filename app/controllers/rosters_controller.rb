# frozen_string_literal: true

class RostersController < ApplicationController
  before_action :ensure_student_identifier_flipper_is_enabled, :set_organization
<<<<<<< HEAD
  before_action :set_roster, :redirect_if_no_roster, :set_unlinked_users, only: [:show]
  before_action :ensure_enough_members_in_roster, only: [:delete_entry]
=======
  before_action :set_roster, :redirect_if_no_roster, only: %i[show add_student]
  before_action :set_unlinked_users, only: [:show]
>>>>>>> e7974f7a

  def show; end

  def new
    @roster = Roster.new
  end

  def create
    @roster = Roster.new(identifier_name: params[:identifier_name])

    add_identifiers_to_roster

    @roster.save!
    @organization.roster = @roster
    @organization.save!

    flash[:success] = "Your classroom roster has been saved! Manage it <a href='#{roster_url(@organization)}'>here</a>."

    redirect_to organization_path(@organization)
  rescue ActiveRecord::RecordInvalid
    render :new
  end

  def link
    user = User.find(params[:user_id])
    roster_entry = RosterEntry.find(params[:roster_entry_id])

    roster_entry.user = user
    roster_entry.save!

    flash[:success] = "Student and GitHub account linked!"
    redirect_to roster_path(@organization)
  rescue ActiveRecord::ActiveRecordError
    flash[:error] = "An error has occured, please try again."
    redirect_to roster_path(@organization)
  end

  def unlink
    roster_entry = RosterEntry.find(params[:roster_entry_id])

    roster_entry.user = nil
    roster_entry.save!

    flash[:success] = "Student and GitHub account unlinked!"
    redirect_to roster_path(@organization)
  rescue ActiveRecord::ActiveRecordError
    flash[:error] = "An error has occured, please try again."
    redirect_to roster_path(@organization)
  end

<<<<<<< HEAD
  def delete_entry
    roster_entry = RosterEntry.find(params[:roster_entry_id])

    roster_entry.destroy!

    flash[:success] = "Student successfully removed from roster!"
    redirect_to roster_path(@organization)
  rescue ActiveRecord::ActiveRecordError
    flash[:error] = "An error has occured, please try again."
=======
  def add_student
    entry = RosterEntry.new(identifier: params[:identifier], roster: @roster)

    if entry.save
      flash[:success] = "Student created!"
    else
      flash[:error] = "An error has occured, please try again."
    end

>>>>>>> e7974f7a
    redirect_to roster_path(@organization)
  end

  private

  def redirect_if_no_roster
    return if @roster

    redirect_to new_roster_url(@organization)
  end

  def ensure_enough_members_in_roster
    roster_entry = RosterEntry.find(params[:roster_entry_id])
    roster = roster_entry.roster

    return if roster.roster_entries.length > 1

    flash[:error] = "You cannot delete the last member of your roster!"
    redirect_to roster_url(@organization)
  end

  def set_organization
    @organization = Organization.find_by!(slug: params[:id])
  end

  def set_roster
    @roster = @organization.roster
  end

  # An unlinked user is a user who:
  # - Is a user on an assignment or group assignment belonging to the org
  # - Is not on the organization roster
  def set_unlinked_users
    group_assignment_users = @organization.repo_accesses.map(&:user)
    assignment_users = @organization.assignments.map(&:users).flatten.uniq

    roster_entry_users = @roster.roster_entries.map(&:user).compact

    @unlinked_users = (group_assignment_users + assignment_users).uniq - roster_entry_users
  end

  def add_identifiers_to_roster
    identifiers = split_identifiers(params[:identifiers])
    identifiers.each do |identifier|
      @roster.roster_entries << RosterEntry.new(identifier: identifier)
    end
  end

  def split_identifiers(raw_identifiers_string)
    raw_identifiers_string.split("\r\n").reject(&:blank?).uniq
  end
end<|MERGE_RESOLUTION|>--- conflicted
+++ resolved
@@ -2,13 +2,11 @@
 
 class RostersController < ApplicationController
   before_action :ensure_student_identifier_flipper_is_enabled, :set_organization
-<<<<<<< HEAD
-  before_action :set_roster, :redirect_if_no_roster, :set_unlinked_users, only: [:show]
+
+
   before_action :ensure_enough_members_in_roster, only: [:delete_entry]
-=======
   before_action :set_roster, :redirect_if_no_roster, only: %i[show add_student]
   before_action :set_unlinked_users, only: [:show]
->>>>>>> e7974f7a
 
   def show; end
 
@@ -59,7 +57,6 @@
     redirect_to roster_path(@organization)
   end
 
-<<<<<<< HEAD
   def delete_entry
     roster_entry = RosterEntry.find(params[:roster_entry_id])
 
@@ -69,7 +66,9 @@
     redirect_to roster_path(@organization)
   rescue ActiveRecord::ActiveRecordError
     flash[:error] = "An error has occured, please try again."
-=======
+    redirect_to roster_path(@organization)
+  end
+
   def add_student
     entry = RosterEntry.new(identifier: params[:identifier], roster: @roster)
 
@@ -79,7 +78,6 @@
       flash[:error] = "An error has occured, please try again."
     end
 
->>>>>>> e7974f7a
     redirect_to roster_path(@organization)
   end
 
