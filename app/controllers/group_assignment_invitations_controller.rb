# frozen_string_literal: true

# rubocop:disable Metrics/ClassLength
class GroupAssignmentInvitationsController < ApplicationController
  class InvalidStatusForRouteError < StandardError; end

  include InvitationsControllerMethods

  layout "layouts/invitations"

  before_action :route_based_on_status,                  only: %i[setupv2 successful_invitation]
  before_action :check_group_not_previous_acceptee,      only: :show
  before_action :check_user_not_group_member,            only: :show
  before_action :check_should_redirect_to_roster_page,   only: :show
  before_action :authorize_group_access,                 only: :accept_invitation
  before_action :ensure_github_repo_exists,              only: :successful_invitation
  before_action :ensure_group_import_resiliency_enabled, only: %i[create_repo progress]

  def show
    @groups = invitation.groups.map { |group| [group.title, group.id] }
  end

  def accept; end

  def accept_assignment
    create_group_assignment_repo do
      redirect_to successful_invitation_group_assignment_invitation_path
    end
  end

  def accept_invitation
    selected_group       = Group.find_by(id: group_params[:id])
    selected_group_title = group_params[:title]

    create_group_assignment_repo(selected_group: selected_group, new_group_title: selected_group_title) do
      redirect_to successful_invitation_group_assignment_invitation_path
    end
  end

  def setupv2
    not_found unless group_import_resiliency_enabled?
  end

  # rubocop:disable Metrics/AbcSize
  # rubocop:disable MethodLength
  def create_repo
    will_create_repo =
      if group_invite_status.accepted? || group_invite_status.errored?
        if group_assignment_repo&.github_repository&.empty?
          group_assignment_repo&.destroy
          @group_assignment_repo = nil
        end
        report_retry
        group_invite_status.waiting!
        GroupAssignmentRepo::CreateGitHubRepositoryJob.perform_later(group_assignment, group, retries: 3)
        true
      else
        false
      end
    render json: {
      will_create_repo: will_create_repo,
      status: group_invite_status.status,
      repo_url: group_assignment_repo&.github_repository&.html_url
    }
  end
  # rubocop:enable Metrics/AbcSize
  # rubocop:enable MethodLength

  def progress
    render json: { status: group_invite_status&.status }
  end

  def successful_invitation; end

  def join_roster
    super

    redirect_to group_assignment_invitation_url(invitation)
  rescue ActiveRecord::ActiveRecordError
    flash[:error] = "An error occured, please try again!"
  end

  private

  def required_scopes
    GitHubClassroom::Scopes::GROUP_ASSIGNMENT_STUDENT
  end

  def group_params
    params
      .require(:group)
      .permit(:id, :title)
  end

  ## Before Actions

  # rubocop:disable Metrics/AbcSize
  # rubocop:disable MethodLength
  # rubocop:disable Metrics/CyclomaticComplexity
  def route_based_on_status
    return unless group_import_resiliency_enabled?
    status = group_invite_status&.status
    case status
    when "unaccepted", nil
      redirect_to group_assignment_invitation_path(invitation)
    when "completed"
      redirect_to successful_invitation_group_assignment_invitation_path if action_name != "successful_invitation"
    when *(GroupInviteStatus::ERRORED_STATUSES + GroupInviteStatus::SETUP_STATUSES)
      redirect_to setupv2_group_assignment_invitation_path if action_name != "setupv2"
    else
      raise InvalidStatusForRouteError, "No route registered for status: #{status}"
    end
  end
  # rubocop:enable Metrics/AbcSize
  # rubocop:enable MethodLength
  # rubocop:enable Metrics/CyclomaticComplexity

  def authorize_group_access
    group_id = group_params[:id]

    return if group_id.blank?
    group = Group.find(group_id)
    validate_max_members_not_exceeded!(group)
    return if group_assignment.grouping.groups.find_by(id: group_id)

    report_invitation_failure
    raise NotAuthorized, "You are not permitted to select this team"
  end

  def check_group_not_previous_acceptee
    return unless group.present? && group_assignment_repo.present?

    redirect_to successful_invitation_group_assignment_invitation_path
  end

  def check_user_not_group_member
    return if group.blank?
    redirect_to accept_group_assignment_invitation_path
  end

  def ensure_github_repo_exists
    return not_found unless group_assignment_repo
    return if group_assignment_repo
        .github_repository
        .present?(headers: GitHub::APIHeaders.no_cache_no_store)

    group = group_assignment_repo.group

    group_assignment_repo.destroy
    @group_assignment_repo = nil
    create_group_assignment_repo(selected_group: group)
  end

  ## Controller Method Helpers

  # rubocop:disable Metrics/AbcSize
  def validate_max_members_not_exceeded!(group)
    return unless group.present? && group_assignment.present? && group_assignment.max_members.present?
    return unless group.repo_accesses.count >= group_assignment.max_members

    report_invitation_failure
    raise NotAuthorized, "This team has reached its maximum member limit of #{group_assignment.max_members}."
  end
  # rubocop:enable Metrics/AbcSize

  # rubocop:disable Metrics/AbcSize
  # rubocop:disable MethodLength
  def create_group_assignment_repo(selected_group: group, new_group_title: nil)
    result = invitation.redeem_for(
      current_user,
      selected_group,
      new_group_title,
      group_import_resiliency: group_import_resiliency_enabled?
    )

    case result.status
    when :failed
      report_invitation_failure if invitation.enabled?
      flash[:error] = result.error
      redirect_to group_assignment_invitation_path
    when :success, :pending
      if group_import_resiliency_enabled?
        GitHubClassroom.statsd.increment("v2_group_exercise_invitation.accept")
        route_based_on_status
      else
        GitHubClassroom.statsd.increment("group_exercise_invitation.accept")
        yield if block_given?
      end
    end
  end
  # rubocop:enable Metrics/AbcSize
  # rubocop:enable MethodLength

<<<<<<< HEAD
  def report_retry
    if group_invite_status.errored_creating_repo?
      GitHubClassroom.statsd.increment("v2_group_exercise_repo.create.retry")
    elsif group_invite_status.errored_importing_starter_code?
      GitHubClassroom.statsd.increment("v2_group_exercise_repo.import.retry")
=======
  def report_invitation_failure
    if group_import_resiliency_enabled?
      GitHubClassroom.statsd.increment("v2_group_exercise_invitation.fail")
    else
      GitHubClassroom.statsd.increment("group_exercise_invitation.fail")
>>>>>>> 5b1ed096
    end
  end

  ## Resource Helpers

  def group
    repo_access = current_user.repo_accesses.find_by(organization: organization)
    return unless repo_access.present? && repo_access.groups.present?

    @group ||= repo_access.groups.find_by(grouping: group_assignment.grouping)
  end
  helper_method :group

  def group_invite_status
    return if group.blank?
    @group_invite_status ||= invitation.status(group)
  end

  def group_assignment
    @group_assignment ||= invitation.group_assignment
  end
  helper_method :group_assignment

  def group_assignment_repo
    @group_assignment_repo ||= GroupAssignmentRepo.find_by(group_assignment: group_assignment, group: group)
  end
  helper_method :group_assignment_repo

  def invitation
    @invitation ||= GroupAssignmentInvitation
      .includes(group_assignment: :group_assignment_repos)
      .find_by!(key: params[:id])
  end
  helper_method :invitation

  def organization
    @organization ||= group_assignment.organization
  end
  helper_method :organization
end
# rubocop:enable Metrics/ClassLength<|MERGE_RESOLUTION|>--- conflicted
+++ resolved
@@ -191,19 +191,21 @@
   # rubocop:enable Metrics/AbcSize
   # rubocop:enable MethodLength
 
-<<<<<<< HEAD
+  ## Datadog reporting convenience methods  
+  
   def report_retry
     if group_invite_status.errored_creating_repo?
       GitHubClassroom.statsd.increment("v2_group_exercise_repo.create.retry")
     elsif group_invite_status.errored_importing_starter_code?
       GitHubClassroom.statsd.increment("v2_group_exercise_repo.import.retry")
-=======
+    end
+  end
+      
   def report_invitation_failure
     if group_import_resiliency_enabled?
       GitHubClassroom.statsd.increment("v2_group_exercise_invitation.fail")
     else
       GitHubClassroom.statsd.increment("group_exercise_invitation.fail")
->>>>>>> 5b1ed096
     end
   end
 
