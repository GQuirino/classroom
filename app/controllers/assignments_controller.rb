--- conflicted
+++ resolved
@@ -33,11 +33,6 @@
   # rubocop:disable MethodLength
   # rubocop:disable Metrics/AbcSize
   def show
-<<<<<<< HEAD
-    @matching_repos    = AssignmentRepo.where(assignment: @assignment)
-    @sorted_repos      = sort_assignment_repositories(@matching_repos)
-    @assignment_repos  = Kaminari.paginate_array(@sorted_repos).page(params[:page])
-=======
     @assignment_repos = AssignmentRepo
       .where(assignment: @assignment)
       .order(:id)
@@ -53,7 +48,6 @@
       .where(assignment: @assignment, user: @unlinked_users)
       .order(:id)
       .page(params[:unlinked_accounts_page])
->>>>>>> b74b43d1
   end
   # rubocop:enable MethodLength
   # rubocop:enable Metrics/AbcSize
