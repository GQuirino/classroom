# frozen_string_literal: true

<<<<<<< HEAD
# rubocop:disable Metrics/ClassLength
=======
# rubocop:disable ClassLength
>>>>>>> 6e77e735
class AssignmentsController < ApplicationController
  include OrganizationAuthorization
  include StarterCode

  before_action :set_assignment, except: %i[new create]
  before_action :set_current_sort_mode, only: %i[show list_assignment_repos]
  before_action :set_unlinked_users, only: %i[show list_assignment_repos]

  def new
    @assignment = Assignment.new
  end

  def create
    @assignment = Assignment.new(new_assignment_params)

    @assignment.build_assignment_invitation

    if @assignment.save
      @assignment.deadline&.create_job

      send_create_assignment_statsd_events
      flash[:success] = "\"#{@assignment.title}\" has been created!"
      redirect_to organization_assignment_path(@organization, @assignment)
    else
      render :new
    end
  end

  # rubocop:disable MethodLength
  # rubocop:disable AbcSize
  def show
    @assignment_repos = AssignmentRepo
      .where(assignment: @assignment)
      .order(:id)
      .page(params[:page])

    return unless @organization.roster

    @roster_entries = @organization.roster.roster_entries
      .page(params[:students_page])
      .order_for_view(@assignment)
      .order_by_sort_mode(@current_sort_mode, assignment: @assignment)

    @unlinked_user_repos = AssignmentRepo
      .where(assignment: @assignment, user: @unlinked_users)
      .order(:id)
      .page(params[:unlinked_accounts_page])
  end
<<<<<<< HEAD

  def search
    return unless @organization.roster

    users = @organization.roster.roster_entries.where("identifier LIKE ?", "%#{params[:query]}%")

    @assignment_repos = AssignmentRepo
      .where(assignment: @assignment, user_id: users.ids)
      .page(params[:page])

    @roster_entries = users
      .order(:id)
      .page(params[:students_page])
      .order_for_view(@assignment)
      .order_by_sort_mode(@current_sort_mode, assignment: @assignment)

    @unlinked_user_repos = AssignmentRepo
      .order(:id)
      .where(assignment: @assignment, user: @unlinked_users, user_id: users.ids)
      .page(params[:unlinked_accounts_page])

    return unless @assignment_repos || @roster_entries

    respond_to do |format|
      format.html do
        render partial: "assignments/assignment_list_layout",
               locals: {
                 roster_entries: @roster_entries,
                 organization: @organization,
                 assignment: @assignment
               }
      end
    end
  end

=======
  # rubocop:enable AbcSize
>>>>>>> 6e77e735
  # rubocop:enable MethodLength

  def list_assignment_repos
    return unless @organization.roster

    @roster_entries = @organization.roster.roster_entries
      .page(params[:students_page])
      .order_for_view(@assignment)
      .order_by_sort_mode(@current_sort_mode, assignment: @assignment)

    render partial: "assignments/assignment_roster_list", locals: {
      roster_entries: @roster_entries,
      organization: @organization,
      assignment: @assignment
    }
  end

  def edit; end

  def update
    result = Assignment::Editor.perform(assignment: @assignment, options: update_assignment_params.to_h)
    if result.success?
      flash[:success] = "Assignment \"#{@assignment.title}\" is being updated"
      redirect_to organization_assignment_path(@organization, @assignment)
    else
      @assignment.reload if @assignment.slug.blank?
      render :edit
    end
  end

  def destroy
    if @assignment.update_attributes(deleted_at: Time.zone.now)
      DestroyResourceJob.perform_later(@assignment)

      GitHubClassroom.statsd.increment("exercise.destroy")

      flash[:success] = "\"#{@assignment.title}\" is being deleted"
      redirect_to @organization
    else
      render :edit
    end
  end

  def assistant
    code_param = current_user.api_token
    url_param = CGI.escape(organization_assignment_url)

    redirect_to "x-github-classroom://?assignment_url=#{url_param}&code=#{code_param}"
  end

  private

  def new_assignment_params
    params
      .require(:assignment)
      .permit(:title, :slug, :public_repo, :students_are_repo_admins, :invitations_enabled)
      .merge(creator: current_user,
             organization: @organization,
             starter_code_repo_id: starter_code_repo_id_param,
             deadline: deadline_param)
  end

  # An unlinked user in the context of an assignment is a user who:
  # - Is a user on the assignment
  # - Is not on the organization roster
  def set_unlinked_users
    return unless @organization.roster

    assignment_users = @assignment.users

    roster_entry_user_ids = @organization.roster.roster_entries.pluck(:user_id)
    roster_entry_users = User.where(id: roster_entry_user_ids)

    @unlinked_users = assignment_users - roster_entry_users
  end

  def set_assignment
    @assignment = @organization.assignments.includes(:assignment_invitation).find_by!(slug: params[:id])
  end

  def set_current_sort_mode
    @assignment_sort_modes = RosterEntry.sort_modes

    @assignment_sort_modes_links = @assignment_sort_modes.keys.map do |mode|
      list_assignment_repos_organization_assignment_path(
        sort_assignment_repos_by: mode
      )
    end

    @current_sort_mode = params[:sort_assignment_repos_by] || @assignment_sort_modes.keys.first
  end

  def deadline_param
    return if params[:assignment][:deadline].blank?

    Deadline::Factory.build_from_string(deadline_at: params[:assignment][:deadline])
  end

  def starter_code_repo_id_param
    if params[:repo_id].present?
      validate_starter_code_repository_id(params[:repo_id])
    else
      starter_code_repository_id(params[:repo_name])
    end
  end

  def update_assignment_params
    params
      .require(:assignment)
      .permit(:title, :slug, :public_repo, :students_are_repo_admins, :deadline, :invitations_enabled)
      .merge(starter_code_repo_id: starter_code_repo_id_param)
  end

  def send_create_assignment_statsd_events
    GitHubClassroom.statsd.increment("exercise.create")
    GitHubClassroom.statsd.increment("deadline.create") if @assignment.deadline
  end
end
<<<<<<< HEAD
# rubocop:enable Metrics/ClassLength
=======
# rubocop:enable ClassLength
>>>>>>> 6e77e735
<|MERGE_RESOLUTION|>--- conflicted
+++ resolved
@@ -1,10 +1,6 @@
 # frozen_string_literal: true
 
-<<<<<<< HEAD
 # rubocop:disable Metrics/ClassLength
-=======
-# rubocop:disable ClassLength
->>>>>>> 6e77e735
 class AssignmentsController < ApplicationController
   include OrganizationAuthorization
   include StarterCode
@@ -53,7 +49,6 @@
       .order(:id)
       .page(params[:unlinked_accounts_page])
   end
-<<<<<<< HEAD
 
   def search
     return unless @organization.roster
@@ -88,10 +83,7 @@
       end
     end
   end
-
-=======
   # rubocop:enable AbcSize
->>>>>>> 6e77e735
   # rubocop:enable MethodLength
 
   def list_assignment_repos
@@ -210,8 +202,4 @@
     GitHubClassroom.statsd.increment("deadline.create") if @assignment.deadline
   end
 end
-<<<<<<< HEAD
-# rubocop:enable Metrics/ClassLength
-=======
-# rubocop:enable ClassLength
->>>>>>> 6e77e735
+# rubocop:enable Metrics/ClassLength