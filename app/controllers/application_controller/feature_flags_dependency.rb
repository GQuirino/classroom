--- conflicted
+++ resolved
@@ -9,7 +9,6 @@
     not_found unless lti_launch_enabled?
   end
 
-<<<<<<< HEAD
   def ensure_google_classroom_roster_import_is_enabled
     not_found unless google_classroom_roster_import_enabled?
   end
@@ -19,13 +18,6 @@
   end
   helper_method :google_classroom_roster_import_enabled?
 
-  def dashboard_search_enabled?
-    logged_in? && current_user.feature_enabled?(:dashboard_search)
-  end
-  helper_method :dashboard_search_enabled?
-
-=======
->>>>>>> 05589c12
   def multiple_classrooms_per_org_enabled?
     logged_in? && current_user.feature_enabled?(:multiple_classrooms_per_org)
   end
