--- conflicted
+++ resolved
@@ -9,18 +9,10 @@
     not_found unless student_identifier_enabled?
   end
 
-<<<<<<< HEAD
-=======
   def ensure_lti_launch_flipper_is_enabled
     not_found unless lti_launch_enabled?
   end
 
-  def dashboard_search_enabled?
-    logged_in? && current_user.feature_enabled?(:dashboard_search)
-  end
-  helper_method :dashboard_search_enabled?
-
->>>>>>> 290525da
   def multiple_classrooms_per_org_enabled?
     logged_in? && current_user.feature_enabled?(:multiple_classrooms_per_org)
   end
