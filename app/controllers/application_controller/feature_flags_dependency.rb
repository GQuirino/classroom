# frozen_string_literal: true

class ApplicationController
  def ensure_team_management_flipper_is_enabled
    not_found unless team_management_enabled?
  end

  def ensure_student_identifier_flipper_is_enabled
    not_found unless student_identifier_enabled?
  end

  def dashboard_search_enabled?
    logged_in? && current_user.feature_enabled?(:dashboard_search)
  end
  helper_method :dashboard_search_enabled?

  def multiple_classrooms_per_org_enabled?
    logged_in? && current_user.feature_enabled?(:multiple_classrooms_per_org)
  end
  helper_method :multiple_classrooms_per_org_enabled?

  def public_assistant_landing_page_enabled?
    GitHubClassroom.flipper[:public_assistant_landing_page].enabled?
  end
  helper_method :public_assistant_landing_page_enabled?

  def assistant_landing_page_enabled?
    logged_in? && current_user.feature_enabled?(:assistant_landing_page)
  end
  helper_method :assistant_landing_page_enabled?

  def public_home_v2_enabled?
    GitHubClassroom.flipper[:public_home_v2].enabled?
  end
  helper_method :public_home_v2_enabled?

  def home_v2_enabled?
    logged_in? && current_user.feature_enabled?(:home_v2)
  end
  helper_method :home_v2_enabled?

  def student_identifier_enabled?
    logged_in? && current_user.feature_enabled?(:student_identifier)
  end
  helper_method :student_identifier_enabled?

  def team_management_enabled?
    logged_in? && current_user.feature_enabled?(:team_management)
  end
  helper_method :team_management_enabled?

<<<<<<< HEAD
  def download_repositories_enabled?
    logged_in? && current_user.feature_enabled?(:download_repositories)
  end
  helper_method :download_repositories_enabled?
=======
  def import_resiliency_enabled?
    logged_in? && current_user.feature_enabled?(:import_resiliency)
  end
  helper_method :import_resiliency_enabled?
>>>>>>> afb6a55a

  def search_assignments_enabled?
    logged_in? && current_user.feature_enabled?(:search_assignments)
  end
  helper_method :search_assignments_enabled?

  def lti_launch_enabled?
    GitHubClassroom.flipper[:lti_launch].enabled?
  end
  helper_method :lti_launch_enabled?
end<|MERGE_RESOLUTION|>--- conflicted
+++ resolved
@@ -49,18 +49,6 @@
   end
   helper_method :team_management_enabled?
 
-<<<<<<< HEAD
-  def download_repositories_enabled?
-    logged_in? && current_user.feature_enabled?(:download_repositories)
-  end
-  helper_method :download_repositories_enabled?
-=======
-  def import_resiliency_enabled?
-    logged_in? && current_user.feature_enabled?(:import_resiliency)
-  end
-  helper_method :import_resiliency_enabled?
->>>>>>> afb6a55a
-
   def search_assignments_enabled?
     logged_in? && current_user.feature_enabled?(:search_assignments)
   end
