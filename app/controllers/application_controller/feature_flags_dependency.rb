# frozen_string_literal: true

class ApplicationController
  def ensure_team_management_flipper_is_enabled
    not_found unless team_management_enabled?
  end

<<<<<<< HEAD
=======
  def ensure_student_identifier_flipper_is_enabled
    not_found unless student_identifier_enabled?
  end

  def ensure_lti_launch_flipper_is_enabled
    not_found unless lti_launch_enabled?
  end

>>>>>>> 290525da
  def dashboard_search_enabled?
    logged_in? && current_user.feature_enabled?(:dashboard_search)
  end
  helper_method :dashboard_search_enabled?

  def multiple_classrooms_per_org_enabled?
    logged_in? && current_user.feature_enabled?(:multiple_classrooms_per_org)
  end
  helper_method :multiple_classrooms_per_org_enabled?

  def team_management_enabled?
    logged_in? && current_user.feature_enabled?(:team_management)
  end
  helper_method :team_management_enabled?

  def search_assignments_enabled?
    logged_in? && current_user.feature_enabled?(:search_assignments)
  end
  helper_method :search_assignments_enabled?

  def lti_launch_enabled?
    GitHubClassroom.flipper[:lti_launch].enabled?
  end
  helper_method :lti_launch_enabled?
end<|MERGE_RESOLUTION|>--- conflicted
+++ resolved
@@ -5,17 +5,10 @@
     not_found unless team_management_enabled?
   end
 
-<<<<<<< HEAD
-=======
-  def ensure_student_identifier_flipper_is_enabled
-    not_found unless student_identifier_enabled?
-  end
-
   def ensure_lti_launch_flipper_is_enabled
     not_found unless lti_launch_enabled?
   end
 
->>>>>>> 290525da
   def dashboard_search_enabled?
     logged_in? && current_user.feature_enabled?(:dashboard_search)
   end
