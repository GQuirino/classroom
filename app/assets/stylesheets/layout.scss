--- conflicted
+++ resolved
@@ -923,11 +923,11 @@
   overflow: scroll;
 }
 
-<<<<<<< HEAD
 div.site-content-body.tabnav-body.join-box {
   padding-right: 0;
   padding-bottom: 1rem;
-=======
+}
+
 .remove-roster-entry-button {
   margin-left: 10px;
   fill: #d73a49;
@@ -935,5 +935,4 @@
 
 .clickable {
   cursor: pointer;
->>>>>>> 4a6bae97
 }