#!/bin/sh

# Usage: script/boostrap
# Ensures all dependencies are installed locally.

set -e

cd "$(dirname "$0")/.."

# Install all the macOS dependencies via the Brewfile
if [ "$(uname -s)" = "Darwin" ]; then
  echo "==> Ensuring Homebrew macOS dependencies..."
  brew update

  brew bundle check >/dev/null 2>&1 || {
    echo "==> Installing Homebrew dependencies..."
    brew bundle
<<<<<<< HEAD

    brew bootstrap-rbenv-ruby
    brew setup-nginx-conf classroom . config/dev/nginx.conf.erb
    brew services restart nginx
  }
fi

# Make sure the system has rbenv installed
# otherwise we can't get our gems setup properly
if ! [ -f "$(which rbenv)" ]; then
  echo "It looks like you don't have Rbenv installed"
  echo "Check out https://github.com/rbenv/rbenv#installation to get it running on your system <3"

  exit 1
fi

# Make sure the system has rbenv installed
# otherwise we can't get our gems setup properly
if ! [ -f "$(which rbenv)" ]; then
  echo "It looks like you don't have Rbenv installed"
  echo "Check out https://github.com/rbenv/rbenv#installation to get it running on your system <3"

  exit 1
fi

# Install the correct Ruby version
if [ -z "$(rbenv version-name 2>/dev/null)" ]; then
  echo "==> Installing Ruby $(cat .ruby-version) via Rbenv..."
  rbenv install --skip-existing
fi

=======

    brew bootstrap-rbenv-ruby
    brew setup-nginx-conf classroom . config/dev/nginx.conf.erb
    brew services restart nginx
  }
fi

# Make sure the system has rbenv installed
# otherwise we can't get our gems setup properly
if ! [ -f "$(which rbenv)" ]; then
  echo "It looks like you don't have Rbenv installed"
  echo "Check out https://github.com/rbenv/rbenv#installation to get it running on your system <3"

  exit 1
fi

# Install the correct Ruby version
if [ -z "$(rbenv version-name 2>/dev/null)" ]; then
  echo "==> Installing Ruby $(cat .ruby-version) via Rbenv..."
  rbenv install --skip-existing
fi

>>>>>>> 1862b3c7
# Make sure we have bundler gem, cause it's _still_
# not included in Ruby
rbenv which bundle >/dev/null 2>&1  || {
  gem install bundler
  rbenv rehash
}

# Install all of our gems if we need to
bundle check 2>&1 || {
  echo "==> Installing gem dependencies..."
  bundle install --without production
}
<<<<<<< HEAD

# Install all of our JS dependencies if we need to
./bin/yarn check 2>&1 || {
  echo "==> Installing javascript dependencies..."
  ./bin/yarn install
}

# Make sure docker-compose is installed otherwise
# we won't be able to boot our dependencies like
# postgres or elasticsearch
if ! [ -f "$(which docker-compose)" ]; then
  echo "Docker compose appears to not be installed"
  echo "Check out https://docs.docker.com/compose/install/ to get it running on your system <3"

  exit 1
fi

./script/docker-services
=======

# Install all of our JS dependencies if we need to
./bin/yarn check 2>&1 || {
  echo "==> Installing javascript dependencies..."
  ./bin/yarn install
}
>>>>>>> 1862b3c7
<|MERGE_RESOLUTION|>--- conflicted
+++ resolved
@@ -15,7 +15,6 @@
   brew bundle check >/dev/null 2>&1 || {
     echo "==> Installing Homebrew dependencies..."
     brew bundle
-<<<<<<< HEAD
 
     brew bootstrap-rbenv-ruby
     brew setup-nginx-conf classroom . config/dev/nginx.conf.erb
@@ -27,16 +26,7 @@
 # otherwise we can't get our gems setup properly
 if ! [ -f "$(which rbenv)" ]; then
   echo "It looks like you don't have Rbenv installed"
-  echo "Check out https://github.com/rbenv/rbenv#installation to get it running on your system <3"
-
-  exit 1
-fi
-
-# Make sure the system has rbenv installed
-# otherwise we can't get our gems setup properly
-if ! [ -f "$(which rbenv)" ]; then
-  echo "It looks like you don't have Rbenv installed"
-  echo "Check out https://github.com/rbenv/rbenv#installation to get it running on your system <3"
+  echo "Check out https://github.com/rbenv/rbenv#installation to get it running on your system"
 
   exit 1
 fi
@@ -47,30 +37,6 @@
   rbenv install --skip-existing
 fi
 
-=======
-
-    brew bootstrap-rbenv-ruby
-    brew setup-nginx-conf classroom . config/dev/nginx.conf.erb
-    brew services restart nginx
-  }
-fi
-
-# Make sure the system has rbenv installed
-# otherwise we can't get our gems setup properly
-if ! [ -f "$(which rbenv)" ]; then
-  echo "It looks like you don't have Rbenv installed"
-  echo "Check out https://github.com/rbenv/rbenv#installation to get it running on your system <3"
-
-  exit 1
-fi
-
-# Install the correct Ruby version
-if [ -z "$(rbenv version-name 2>/dev/null)" ]; then
-  echo "==> Installing Ruby $(cat .ruby-version) via Rbenv..."
-  rbenv install --skip-existing
-fi
-
->>>>>>> 1862b3c7
 # Make sure we have bundler gem, cause it's _still_
 # not included in Ruby
 rbenv which bundle >/dev/null 2>&1  || {
@@ -83,7 +49,6 @@
   echo "==> Installing gem dependencies..."
   bundle install --without production
 }
-<<<<<<< HEAD
 
 # Install all of our JS dependencies if we need to
 ./bin/yarn check 2>&1 || {
@@ -96,17 +61,9 @@
 # postgres or elasticsearch
 if ! [ -f "$(which docker-compose)" ]; then
   echo "Docker compose appears to not be installed"
-  echo "Check out https://docs.docker.com/compose/install/ to get it running on your system <3"
+  echo "Check out https://docs.docker.com/compose/install/ to get it running on your system"
 
   exit 1
 fi
 
-./script/docker-services
-=======
-
-# Install all of our JS dependencies if we need to
-./bin/yarn check 2>&1 || {
-  echo "==> Installing javascript dependencies..."
-  ./bin/yarn install
-}
->>>>>>> 1862b3c7
+./script/docker-services