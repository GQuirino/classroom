--- conflicted
+++ resolved
@@ -10,11 +10,7 @@
 #
 # It's strongly recommended that you check this file into your version control system.
 
-<<<<<<< HEAD
-ActiveRecord::Schema.define(version: 20170531001922) do
-=======
 ActiveRecord::Schema.define(version: 20170620200357) do
->>>>>>> 2fa4ba1c
 
   # These are extensions that must be enabled in order to support this database
   enable_extension "plpgsql"
